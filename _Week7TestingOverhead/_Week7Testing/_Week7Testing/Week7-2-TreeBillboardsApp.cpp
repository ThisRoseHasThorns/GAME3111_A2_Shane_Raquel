//***************************************************************************************
// TreeBillboardsApp.cpp 
//***************************************************************************************

#include "../../Common/d3dApp.h"
#include "../../Common/MathHelper.h"
#include "../../Common/UploadBuffer.h"
#include "../../Common/GeometryGenerator.h"
#include "FrameResource.h"
#include "Waves.h"

using Microsoft::WRL::ComPtr;
using namespace DirectX;
using namespace DirectX::PackedVector;

#pragma comment(lib, "d3dcompiler.lib")
#pragma comment(lib, "D3D12.lib")

const int gNumFrameResources = 3;

// Lightweight structure stores parameters to draw a shape.  This will
// vary from app-to-app.
struct RenderItem
{
	RenderItem() = default;

    // World matrix of the shape that describes the object's local space
    // relative to the world space, which defines the position, orientation,
    // and scale of the object in the world.
    XMFLOAT4X4 World = MathHelper::Identity4x4();

	XMFLOAT4X4 TexTransform = MathHelper::Identity4x4();

	// Dirty flag indicating the object data has changed and we need to update the constant buffer.
	// Because we have an object cbuffer for each FrameResource, we have to apply the
	// update to each FrameResource.  Thus, when we modify obect data we should set 
	// NumFramesDirty = gNumFrameResources so that each frame resource gets the update.
	int NumFramesDirty = gNumFrameResources;

	// Index into GPU constant buffer corresponding to the ObjectCB for this render item.
	UINT ObjCBIndex = -1;

	Material* Mat = nullptr;
	MeshGeometry* Geo = nullptr;

    // Primitive topology.
    D3D12_PRIMITIVE_TOPOLOGY PrimitiveType = D3D_PRIMITIVE_TOPOLOGY_TRIANGLELIST;

    // DrawIndexedInstanced parameters.
    UINT IndexCount = 0;
    UINT StartIndexLocation = 0;
    int BaseVertexLocation = 0;
};

enum class RenderLayer : int
{
	Opaque = 0,
	Transparent,
	AlphaTested,
	AlphaTestedTreeSprites,
	Count
};

class TreeBillboardsApp : public D3DApp
{
public:
    TreeBillboardsApp(HINSTANCE hInstance);
    TreeBillboardsApp(const TreeBillboardsApp& rhs) = delete;
    TreeBillboardsApp& operator=(const TreeBillboardsApp& rhs) = delete;
    ~TreeBillboardsApp();

    virtual bool Initialize()override;

private:
    virtual void OnResize()override;
    virtual void Update(const GameTimer& gt)override;
    virtual void Draw(const GameTimer& gt)override;

    virtual void OnMouseDown(WPARAM btnState, int x, int y)override;
    virtual void OnMouseUp(WPARAM btnState, int x, int y)override;
    virtual void OnMouseMove(WPARAM btnState, int x, int y)override;

    void OnKeyboardInput(const GameTimer& gt);
	void UpdateCamera(const GameTimer& gt);
	void AnimateMaterials(const GameTimer& gt);
	void UpdateObjectCBs(const GameTimer& gt);
	void UpdateMaterialCBs(const GameTimer& gt);
	void UpdateMainPassCB(const GameTimer& gt);
	void UpdateWaves(const GameTimer& gt); 

	// Castle rendering functions
	void BuildCastleGeometry();
	void BuildCastleCorners();
	void BuildCastleWalls();

	void LoadTextures();
    void BuildRootSignature();
	void BuildDescriptorHeaps();
    void BuildShadersAndInputLayouts();
    void BuildLandGeometry();
    void BuildWavesGeometry();
	void BuildBoxGeometry();
	void BuildTreeSpritesGeometry();
    void BuildPSOs();
    void BuildFrameResources();
    void BuildMaterials();
    void BuildRenderItems();
    void DrawRenderItems(ID3D12GraphicsCommandList* cmdList, const std::vector<RenderItem*>& ritems);

	std::array<const CD3DX12_STATIC_SAMPLER_DESC, 6> GetStaticSamplers();

    float GetHillsHeight(float x, float z)const;
    XMFLOAT3 GetHillsNormal(float x, float z)const;

private:

    std::vector<std::unique_ptr<FrameResource>> mFrameResources;
    FrameResource* mCurrFrameResource = nullptr;
    int mCurrFrameResourceIndex = 0;

    UINT mCbvSrvDescriptorSize = 0;

    ComPtr<ID3D12RootSignature> mRootSignature = nullptr;

	ComPtr<ID3D12DescriptorHeap> mSrvDescriptorHeap = nullptr;

	std::unordered_map<std::string, std::unique_ptr<MeshGeometry>> mGeometries;
	std::unordered_map<std::string, std::unique_ptr<Material>> mMaterials;
	std::unordered_map<std::string, std::unique_ptr<Texture>> mTextures;
	std::unordered_map<std::string, ComPtr<ID3DBlob>> mShaders;
	std::unordered_map<std::string, ComPtr<ID3D12PipelineState>> mPSOs;

    std::vector<D3D12_INPUT_ELEMENT_DESC> mStdInputLayout;
	std::vector<D3D12_INPUT_ELEMENT_DESC> mTreeSpriteInputLayout;

    RenderItem* mWavesRitem = nullptr;

	// List of all the render items.
	std::vector<std::unique_ptr<RenderItem>> mAllRitems;

	// Render items divided by PSO.
	std::vector<RenderItem*> mRitemLayer[(int)RenderLayer::Count];

	std::unique_ptr<Waves> mWaves;

    PassConstants mMainPassCB;

	XMFLOAT3 mEyePos = { 0.0f, 0.0f, 0.0f };
	XMFLOAT4X4 mView = MathHelper::Identity4x4();
	XMFLOAT4X4 mProj = MathHelper::Identity4x4();

    float mTheta = 1.5f*XM_PI;
    float mPhi = XM_PIDIV2 - 0.1f;
    float mRadius = 50.0f;

    POINT mLastMousePos;
};

int WINAPI WinMain(HINSTANCE hInstance, HINSTANCE prevInstance,
    PSTR cmdLine, int showCmd)
{
    // Enable run-time memory check for debug builds.
#if defined(DEBUG) | defined(_DEBUG)
    _CrtSetDbgFlag(_CRTDBG_ALLOC_MEM_DF | _CRTDBG_LEAK_CHECK_DF);
#endif

    try
    {
        TreeBillboardsApp theApp(hInstance);
        if(!theApp.Initialize())
            return 0;

        return theApp.Run();
    }
    catch(DxException& e)
    {
        MessageBox(nullptr, e.ToString().c_str(), L"HR Failed", MB_OK);
        return 0;
    }
}

TreeBillboardsApp::TreeBillboardsApp(HINSTANCE hInstance)
    : D3DApp(hInstance)
{
}

TreeBillboardsApp::~TreeBillboardsApp()
{
    if(md3dDevice != nullptr)
        FlushCommandQueue();
}

bool TreeBillboardsApp::Initialize()
{
    if(!D3DApp::Initialize())
        return false;

    // Reset the command list to prep for initialization commands.
    ThrowIfFailed(mCommandList->Reset(mDirectCmdListAlloc.Get(), nullptr));

    // Get the increment size of a descriptor in this heap type.  This is hardware specific, 
	// so we have to query this information.
    mCbvSrvDescriptorSize = md3dDevice->GetDescriptorHandleIncrementSize(D3D12_DESCRIPTOR_HEAP_TYPE_CBV_SRV_UAV);

    mWaves = std::make_unique<Waves>(164, 164, 1.0f, 0.03f, 4.0f, 0.2f);
 
	LoadTextures();
    BuildRootSignature();
	BuildDescriptorHeaps();
    BuildShadersAndInputLayouts();
	BuildCastleGeometry();
    BuildLandGeometry();
    BuildWavesGeometry();
	BuildBoxGeometry();
	BuildTreeSpritesGeometry();
	BuildMaterials();
    BuildRenderItems();
    BuildFrameResources();
    BuildPSOs();

    // Execute the initialization commands.
    ThrowIfFailed(mCommandList->Close());
    ID3D12CommandList* cmdsLists[] = { mCommandList.Get() };
    mCommandQueue->ExecuteCommandLists(_countof(cmdsLists), cmdsLists);

    // Wait until initialization is complete.
    FlushCommandQueue();

    return true;
}
 
void TreeBillboardsApp::OnResize()
{
    D3DApp::OnResize();

    // The window resized, so update the aspect ratio and recompute the projection matrix.
    XMMATRIX P = XMMatrixPerspectiveFovLH(0.25f*MathHelper::Pi, AspectRatio(), 1.0f, 1000.0f);
    XMStoreFloat4x4(&mProj, P);
}

void TreeBillboardsApp::Update(const GameTimer& gt)
{
    OnKeyboardInput(gt);
	UpdateCamera(gt);

    // Cycle through the circular frame resource array.
    mCurrFrameResourceIndex = (mCurrFrameResourceIndex + 1) % gNumFrameResources;
    mCurrFrameResource = mFrameResources[mCurrFrameResourceIndex].get();

    // Has the GPU finished processing the commands of the current frame resource?
    // If not, wait until the GPU has completed commands up to this fence point.
    if(mCurrFrameResource->Fence != 0 && mFence->GetCompletedValue() < mCurrFrameResource->Fence)
    {
        HANDLE eventHandle = CreateEventEx(nullptr, nullptr, false, EVENT_ALL_ACCESS);
        ThrowIfFailed(mFence->SetEventOnCompletion(mCurrFrameResource->Fence, eventHandle));
        WaitForSingleObject(eventHandle, INFINITE);
        CloseHandle(eventHandle);
    }

	AnimateMaterials(gt);
	UpdateObjectCBs(gt);
	UpdateMaterialCBs(gt);
	UpdateMainPassCB(gt);
    UpdateWaves(gt);
}

void TreeBillboardsApp::Draw(const GameTimer& gt)
{
    auto cmdListAlloc = mCurrFrameResource->CmdListAlloc;

    // Reuse the memory associated with command recording.
    // We can only reset when the associated command lists have finished execution on the GPU.
    ThrowIfFailed(cmdListAlloc->Reset());

    // A command list can be reset after it has been added to the command queue via ExecuteCommandList.
    // Reusing the command list reuses memory.
    ThrowIfFailed(mCommandList->Reset(cmdListAlloc.Get(), mPSOs["opaque"].Get()));

    mCommandList->RSSetViewports(1, &mScreenViewport);
    mCommandList->RSSetScissorRects(1, &mScissorRect);

    // Indicate a state transition on the resource usage.
	mCommandList->ResourceBarrier(1, &CD3DX12_RESOURCE_BARRIER::Transition(CurrentBackBuffer(),
		D3D12_RESOURCE_STATE_PRESENT, D3D12_RESOURCE_STATE_RENDER_TARGET));

    // Clear the back buffer and depth buffer.
    mCommandList->ClearRenderTargetView(CurrentBackBufferView(), (float*)&mMainPassCB.FogColor, 0, nullptr);
    mCommandList->ClearDepthStencilView(DepthStencilView(), D3D12_CLEAR_FLAG_DEPTH | D3D12_CLEAR_FLAG_STENCIL, 1.0f, 0, 0, nullptr);

    // Specify the buffers we are going to render to.
    mCommandList->OMSetRenderTargets(1, &CurrentBackBufferView(), true, &DepthStencilView());

	ID3D12DescriptorHeap* descriptorHeaps[] = { mSrvDescriptorHeap.Get() };
	mCommandList->SetDescriptorHeaps(_countof(descriptorHeaps), descriptorHeaps);

	mCommandList->SetGraphicsRootSignature(mRootSignature.Get());

	auto passCB = mCurrFrameResource->PassCB->Resource();
	mCommandList->SetGraphicsRootConstantBufferView(2, passCB->GetGPUVirtualAddress());

    DrawRenderItems(mCommandList.Get(), mRitemLayer[(int)RenderLayer::Opaque]);

	mCommandList->SetPipelineState(mPSOs["alphaTested"].Get());
	DrawRenderItems(mCommandList.Get(), mRitemLayer[(int)RenderLayer::AlphaTested]);

	mCommandList->SetPipelineState(mPSOs["treeSprites"].Get());
	DrawRenderItems(mCommandList.Get(), mRitemLayer[(int)RenderLayer::AlphaTestedTreeSprites]);

	mCommandList->SetPipelineState(mPSOs["transparent"].Get());
	DrawRenderItems(mCommandList.Get(), mRitemLayer[(int)RenderLayer::Transparent]);

    // Indicate a state transition on the resource usage.
	mCommandList->ResourceBarrier(1, &CD3DX12_RESOURCE_BARRIER::Transition(CurrentBackBuffer(),
		D3D12_RESOURCE_STATE_RENDER_TARGET, D3D12_RESOURCE_STATE_PRESENT));

    // Done recording commands.
    ThrowIfFailed(mCommandList->Close());

    // Add the command list to the queue for execution.
    ID3D12CommandList* cmdsLists[] = { mCommandList.Get() };
    mCommandQueue->ExecuteCommandLists(_countof(cmdsLists), cmdsLists);

    // Swap the back and front buffers
    ThrowIfFailed(mSwapChain->Present(0, 0));
	mCurrBackBuffer = (mCurrBackBuffer + 1) % SwapChainBufferCount;

    // Advance the fence value to mark commands up to this fence point.
    mCurrFrameResource->Fence = ++mCurrentFence;

    // Add an instruction to the command queue to set a new fence point. 
    // Because we are on the GPU timeline, the new fence point won't be 
    // set until the GPU finishes processing all the commands prior to this Signal().
    mCommandQueue->Signal(mFence.Get(), mCurrentFence);
}

void TreeBillboardsApp::OnMouseDown(WPARAM btnState, int x, int y)
{
    mLastMousePos.x = x;
    mLastMousePos.y = y;

    SetCapture(mhMainWnd);
}

void TreeBillboardsApp::OnMouseUp(WPARAM btnState, int x, int y)
{
    ReleaseCapture();
}

void TreeBillboardsApp::OnMouseMove(WPARAM btnState, int x, int y)
{
    if((btnState & MK_LBUTTON) != 0)
    {
        // Make each pixel correspond to a quarter of a degree.
        float dx = XMConvertToRadians(0.25f*static_cast<float>(x - mLastMousePos.x));
        float dy = XMConvertToRadians(0.25f*static_cast<float>(y - mLastMousePos.y));

        // Update angles based on input to orbit camera around box.
        mTheta += dx;
        mPhi += dy;

        // Restrict the angle mPhi.
        mPhi = MathHelper::Clamp(mPhi, 0.1f, MathHelper::Pi - 0.1f);
    }
    else if((btnState & MK_RBUTTON) != 0)
    {
        // Make each pixel correspond to 0.2 unit in the scene.
        float dx = 0.2f*static_cast<float>(x - mLastMousePos.x);
        float dy = 0.2f*static_cast<float>(y - mLastMousePos.y);

        // Update the camera radius based on input.
        mRadius += dx - dy;

        // Restrict the radius.
        mRadius = MathHelper::Clamp(mRadius, 5.0f, 150.0f);
    }

    mLastMousePos.x = x;
    mLastMousePos.y = y;
}
 
void TreeBillboardsApp::OnKeyboardInput(const GameTimer& gt)
{
}
 
void TreeBillboardsApp::UpdateCamera(const GameTimer& gt)
{
	// Convert Spherical to Cartesian coordinates.
	mEyePos.x = mRadius*sinf(mPhi)*cosf(mTheta);
	mEyePos.z = mRadius*sinf(mPhi)*sinf(mTheta);
	mEyePos.y = mRadius*cosf(mPhi);

	// Build the view matrix.
	XMVECTOR pos = XMVectorSet(mEyePos.x, mEyePos.y, mEyePos.z, 1.0f);
	XMVECTOR target = XMVectorZero();
	XMVECTOR up = XMVectorSet(0.0f, 1.0f, 0.0f, 0.0f);

	XMMATRIX view = XMMatrixLookAtLH(pos, target, up);
	XMStoreFloat4x4(&mView, view);
}

void TreeBillboardsApp::AnimateMaterials(const GameTimer& gt)
{
	// Scroll the water material texture coordinates.
	auto waterMat = mMaterials["water"].get();

	float& tu = waterMat->MatTransform(3, 0);
	float& tv = waterMat->MatTransform(3, 1);

	tu += 0.1f * gt.DeltaTime();
	tv += 0.02f * gt.DeltaTime();

	if(tu >= 1.0f)
		tu -= 1.0f;

	if(tv >= 1.0f)
		tv -= 1.0f;

	waterMat->MatTransform(3, 0) = tu;
	waterMat->MatTransform(3, 1) = tv;

	// Material has changed, so need to update cbuffer.
	waterMat->NumFramesDirty = gNumFrameResources;
}

void TreeBillboardsApp::UpdateObjectCBs(const GameTimer& gt)
{
	auto currObjectCB = mCurrFrameResource->ObjectCB.get();
	for(auto& e : mAllRitems)
	{
		// Only update the cbuffer data if the constants have changed.  
		// This needs to be tracked per frame resource.
		if(e->NumFramesDirty > 0)
		{
			XMMATRIX world = XMLoadFloat4x4(&e->World);
			XMMATRIX texTransform = XMLoadFloat4x4(&e->TexTransform);

			ObjectConstants objConstants;
			XMStoreFloat4x4(&objConstants.World, XMMatrixTranspose(world));
			XMStoreFloat4x4(&objConstants.TexTransform, XMMatrixTranspose(texTransform));

			currObjectCB->CopyData(e->ObjCBIndex, objConstants);

			// Next FrameResource need to be updated too.
			e->NumFramesDirty--;
		}
	}
}

void TreeBillboardsApp::UpdateMaterialCBs(const GameTimer& gt)
{
	auto currMaterialCB = mCurrFrameResource->MaterialCB.get();
	for(auto& e : mMaterials)
	{
		// Only update the cbuffer data if the constants have changed.  If the cbuffer
		// data changes, it needs to be updated for each FrameResource.
		Material* mat = e.second.get();
		if(mat->NumFramesDirty > 0)
		{
			XMMATRIX matTransform = XMLoadFloat4x4(&mat->MatTransform);

			MaterialConstants matConstants;
			matConstants.DiffuseAlbedo = mat->DiffuseAlbedo;
			matConstants.FresnelR0 = mat->FresnelR0;
			matConstants.Roughness = mat->Roughness;
			XMStoreFloat4x4(&matConstants.MatTransform, XMMatrixTranspose(matTransform));

			currMaterialCB->CopyData(mat->MatCBIndex, matConstants);

			// Next FrameResource need to be updated too.
			mat->NumFramesDirty--;
		}
	}
}

void TreeBillboardsApp::UpdateMainPassCB(const GameTimer& gt)
{
	XMMATRIX view = XMLoadFloat4x4(&mView);
	XMMATRIX proj = XMLoadFloat4x4(&mProj);

	XMMATRIX viewProj = XMMatrixMultiply(view, proj);
	XMMATRIX invView = XMMatrixInverse(&XMMatrixDeterminant(view), view);
	XMMATRIX invProj = XMMatrixInverse(&XMMatrixDeterminant(proj), proj);
	XMMATRIX invViewProj = XMMatrixInverse(&XMMatrixDeterminant(viewProj), viewProj);

	XMStoreFloat4x4(&mMainPassCB.View, XMMatrixTranspose(view));
	XMStoreFloat4x4(&mMainPassCB.InvView, XMMatrixTranspose(invView));
	XMStoreFloat4x4(&mMainPassCB.Proj, XMMatrixTranspose(proj));
	XMStoreFloat4x4(&mMainPassCB.InvProj, XMMatrixTranspose(invProj));
	XMStoreFloat4x4(&mMainPassCB.ViewProj, XMMatrixTranspose(viewProj));
	XMStoreFloat4x4(&mMainPassCB.InvViewProj, XMMatrixTranspose(invViewProj));
	mMainPassCB.EyePosW = mEyePos;
	mMainPassCB.RenderTargetSize = XMFLOAT2((float)mClientWidth, (float)mClientHeight);
	mMainPassCB.InvRenderTargetSize = XMFLOAT2(1.0f / mClientWidth, 1.0f / mClientHeight);
	mMainPassCB.NearZ = 1.0f;
	mMainPassCB.FarZ = 1000.0f;
	mMainPassCB.TotalTime = gt.TotalTime();
	mMainPassCB.DeltaTime = gt.DeltaTime();
	mMainPassCB.AmbientLight = { 0.25f, 0.25f, 0.35f, 1.0f };
	mMainPassCB.Lights[0].Direction = { 0.57735f, -0.57735f, 0.57735f };
	mMainPassCB.Lights[0].Strength = { 0.6f, 0.6f, 0.6f };
	mMainPassCB.Lights[1].Direction = { -0.57735f, -0.57735f, 0.57735f };
	mMainPassCB.Lights[1].Strength = { 0.3f, 0.3f, 0.3f };
	mMainPassCB.Lights[2].Direction = { 0.0f, -0.707f, -0.707f };
	mMainPassCB.Lights[2].Strength = { 0.15f, 0.15f, 0.15f };

	auto currPassCB = mCurrFrameResource->PassCB.get();
	currPassCB->CopyData(0, mMainPassCB);
}

void TreeBillboardsApp::UpdateWaves(const GameTimer& gt)
{
	// Every quarter second, generate a random wave.
	static float t_base = 0.0f;
	if((mTimer.TotalTime() - t_base) >= 0.25f)
	{
		t_base += 0.25f;

		int i = MathHelper::Rand(4, mWaves->RowCount() - 5);
		int j = MathHelper::Rand(4, mWaves->ColumnCount() - 5);

		float r = MathHelper::RandF(0.2f, 0.5f);

		mWaves->Disturb(i, j, r);
	}

	// Update the wave simulation.
	mWaves->Update(gt.DeltaTime());

	// Update the wave vertex buffer with the new solution.
	auto currWavesVB = mCurrFrameResource->WavesVB.get();
	for(int i = 0; i < mWaves->VertexCount(); ++i)
	{
		Vertex v;

		v.Pos = mWaves->Position(i);
		v.Normal = mWaves->Normal(i);
		
		// Derive tex-coords from position by 
		// mapping [-w/2,w/2] --> [0,1]
		v.TexC.x = 0.5f + v.Pos.x / mWaves->Width();
		v.TexC.y = 0.5f - v.Pos.z / mWaves->Depth();

		currWavesVB->CopyData(i, v);
	}

	// Set the dynamic VB of the wave renderitem to the current frame VB.
	mWavesRitem->Geo->VertexBufferGPU = currWavesVB->Resource();
}



void TreeBillboardsApp::BuildCastleGeometry()

{

	BuildCastleWalls();

	BuildCastleCorners();

}



void TreeBillboardsApp::BuildCastleCorners()
{
	// Create a singular wall geometry, which will then be copied to make multiple walls

	GeometryGenerator geoGen;
	GeometryGenerator::MeshData corner = geoGen.CreateCylinder(1.0f, 1.0f, 1.0f, 15, 10);

	std::vector<Vertex> vertices(corner.Vertices.size());
	for (size_t i = 0; i < corner.Vertices.size(); ++i)
	{
		auto& p = corner.Vertices[i].Position;
		vertices[i].Pos = p;
		vertices[i].Normal = corner.Vertices[i].Normal;
		vertices[i].TexC = corner.Vertices[i].TexC;
	}

	const UINT vbByteSize = (UINT)vertices.size() * sizeof(Vertex);

	std::vector<std::uint16_t> indices = corner.GetIndices16();
	const UINT ibByteSize = (UINT)indices.size() * sizeof(std::uint16_t);

	auto geo = std::make_unique<MeshGeometry>();
	geo->Name = "wallGeo";

	ThrowIfFailed(D3DCreateBlob(vbByteSize, &geo->VertexBufferCPU));
	CopyMemory(geo->VertexBufferCPU->GetBufferPointer(), vertices.data(), vbByteSize);

	ThrowIfFailed(D3DCreateBlob(ibByteSize, &geo->IndexBufferCPU));
	CopyMemory(geo->IndexBufferCPU->GetBufferPointer(), indices.data(), ibByteSize);

	geo->VertexBufferGPU = d3dUtil::CreateDefaultBuffer(md3dDevice.Get(),
		mCommandList.Get(), vertices.data(), vbByteSize, geo->VertexBufferUploader);

	geo->IndexBufferGPU = d3dUtil::CreateDefaultBuffer(md3dDevice.Get(),
		mCommandList.Get(), indices.data(), ibByteSize, geo->IndexBufferUploader);

	geo->VertexByteStride = sizeof(Vertex);
	geo->VertexBufferByteSize = vbByteSize;
	geo->IndexFormat = DXGI_FORMAT_R16_UINT;
	geo->IndexBufferByteSize = ibByteSize;

	SubmeshGeometry submesh;
	submesh.IndexCount = (UINT)indices.size();
	submesh.StartIndexLocation = 0;
	submesh.BaseVertexLocation = 0;

	geo->DrawArgs["corner"] = submesh;

	mGeometries["cornerGeo"] = std::move(geo);
}



void TreeBillboardsApp::BuildCastleWalls()
{

	// Create a singular wall geometry, which will then be copied to make multiple walls

	GeometryGenerator geoGen;
	GeometryGenerator::MeshData wall = geoGen.CreateBox(1.0f, 1.0f, 1.0f, 3);

	std::vector<Vertex> vertices(wall.Vertices.size());
	for (size_t i = 0; i < wall.Vertices.size(); ++i)
	{
		auto& p = wall.Vertices[i].Position;
		vertices[i].Pos = p;
		vertices[i].Normal = wall.Vertices[i].Normal;
		vertices[i].TexC = wall.Vertices[i].TexC;
	}

	const UINT vbByteSize = (UINT)vertices.size() * sizeof(Vertex);

	std::vector<std::uint16_t> indices = wall.GetIndices16();
	const UINT ibByteSize = (UINT)indices.size() * sizeof(std::uint16_t);

	auto geo = std::make_unique<MeshGeometry>();
	geo->Name = "wallGeo";

	ThrowIfFailed(D3DCreateBlob(vbByteSize, &geo->VertexBufferCPU));
	CopyMemory(geo->VertexBufferCPU->GetBufferPointer(), vertices.data(), vbByteSize);

	ThrowIfFailed(D3DCreateBlob(ibByteSize, &geo->IndexBufferCPU));
	CopyMemory(geo->IndexBufferCPU->GetBufferPointer(), indices.data(), ibByteSize);

	geo->VertexBufferGPU = d3dUtil::CreateDefaultBuffer(md3dDevice.Get(),
		mCommandList.Get(), vertices.data(), vbByteSize, geo->VertexBufferUploader);

	geo->IndexBufferGPU = d3dUtil::CreateDefaultBuffer(md3dDevice.Get(),
		mCommandList.Get(), indices.data(), ibByteSize, geo->IndexBufferUploader);

	geo->VertexByteStride = sizeof(Vertex);
	geo->VertexBufferByteSize = vbByteSize;
	geo->IndexFormat = DXGI_FORMAT_R16_UINT;
	geo->IndexBufferByteSize = ibByteSize;

	SubmeshGeometry submesh;
	submesh.IndexCount = (UINT)indices.size();
	submesh.StartIndexLocation = 0;
	submesh.BaseVertexLocation = 0;

	geo->DrawArgs["wall"] = submesh;

	mGeometries["wallGeo"] = std::move(geo);

}

void TreeBillboardsApp::LoadTextures()
{
	auto grassTex = std::make_unique<Texture>();
	grassTex->Name = "grassTex";
	grassTex->Filename = L"../../Textures/greengrass.dds";
	ThrowIfFailed(DirectX::CreateDDSTextureFromFile12(md3dDevice.Get(),
		mCommandList.Get(), grassTex->Filename.c_str(),
		grassTex->Resource, grassTex->UploadHeap));

	auto waterTex = std::make_unique<Texture>();
	waterTex->Name = "waterTex";
	waterTex->Filename = L"../../Textures/water1.dds";
	ThrowIfFailed(DirectX::CreateDDSTextureFromFile12(md3dDevice.Get(),
		mCommandList.Get(), waterTex->Filename.c_str(),
		waterTex->Resource, waterTex->UploadHeap));

	auto brickTex = std::make_unique<Texture>();
	brickTex->Name = "brickTex";
	brickTex->Filename = L"../../Textures/brick.dds";
	ThrowIfFailed(DirectX::CreateDDSTextureFromFile12(md3dDevice.Get(),
		mCommandList.Get(), brickTex->Filename.c_str(),
		brickTex->Resource, brickTex->UploadHeap));

	auto marbleTex = std::make_unique<Texture>();
	marbleTex->Name = "marbleTex";
	marbleTex->Filename = L"../../Textures/marble.dds";
	ThrowIfFailed(DirectX::CreateDDSTextureFromFile12(md3dDevice.Get(),
		mCommandList.Get(), marbleTex->Filename.c_str(),
		marbleTex->Resource, marbleTex->UploadHeap));

	auto treeArrayTex = std::make_unique<Texture>();
	treeArrayTex->Name = "treeArrayTex";
	treeArrayTex->Filename = L"../../Textures/treeArray.dds";
	ThrowIfFailed(DirectX::CreateDDSTextureFromFile12(md3dDevice.Get(),
		mCommandList.Get(), treeArrayTex->Filename.c_str(),
		treeArrayTex->Resource, treeArrayTex->UploadHeap));

	

	mTextures[grassTex->Name] = std::move(grassTex);
	mTextures[waterTex->Name] = std::move(waterTex);
	mTextures[brickTex->Name] = std::move(brickTex);
	mTextures[marbleTex->Name] = std::move(marbleTex);
	mTextures[treeArrayTex->Name] = std::move(treeArrayTex);
	
}

void TreeBillboardsApp::BuildRootSignature()
{
<<<<<<< HEAD
	// Create a singular wall geometry, which will then be copied to make multiple walls
	GeometryGenerator geoGen;
	GeometryGenerator::MeshData wall = geoGen.CreateBox(1.0f, 1.0f, 1.0f, 3);

	std::vector<Vertex> vertices(wall.Vertices.size());
	for (size_t i = 0; i < wall.Vertices.size(); ++i)
	{
		auto& p = wall.Vertices[i].Position;
		vertices[i].Pos = p;
		vertices[i].Normal = wall.Vertices[i].Normal;
		vertices[i].TexC = wall.Vertices[i].TexC;
	}

	const UINT vbByteSize = (UINT)vertices.size() * sizeof(Vertex);

	std::vector<std::uint16_t> indices = wall.GetIndices16();
	const UINT ibByteSize = (UINT)indices.size() * sizeof(std::uint16_t);

	auto geo = std::make_unique<MeshGeometry>();
	geo->Name = "wallGeo";

	ThrowIfFailed(D3DCreateBlob(vbByteSize, &geo->VertexBufferCPU));
	CopyMemory(geo->VertexBufferCPU->GetBufferPointer(), vertices.data(), vbByteSize);

	ThrowIfFailed(D3DCreateBlob(ibByteSize, &geo->IndexBufferCPU));
	CopyMemory(geo->IndexBufferCPU->GetBufferPointer(), indices.data(), ibByteSize);

	geo->VertexBufferGPU = d3dUtil::CreateDefaultBuffer(md3dDevice.Get(),
		mCommandList.Get(), vertices.data(), vbByteSize, geo->VertexBufferUploader);

	geo->IndexBufferGPU = d3dUtil::CreateDefaultBuffer(md3dDevice.Get(),
		mCommandList.Get(), indices.data(), ibByteSize, geo->IndexBufferUploader);

	geo->VertexByteStride = sizeof(Vertex);
	geo->VertexBufferByteSize = vbByteSize;
	geo->IndexFormat = DXGI_FORMAT_R16_UINT;
	geo->IndexBufferByteSize = ibByteSize;

	SubmeshGeometry submesh;
	submesh.IndexCount = (UINT)indices.size();
	submesh.StartIndexLocation = 0;
	submesh.BaseVertexLocation = 0;

	geo->DrawArgs["wall"] = submesh;

	mGeometries["wallGeo"] = std::move(geo);
}

void TreeBillboardsApp::LoadTextures()
{
	auto grassTex = std::make_unique<Texture>();
	grassTex->Name = "grassTex";
	grassTex->Filename = L"../../Textures/greengrass.dds";
	ThrowIfFailed(DirectX::CreateDDSTextureFromFile12(md3dDevice.Get(),
		mCommandList.Get(), grassTex->Filename.c_str(),
		grassTex->Resource, grassTex->UploadHeap));

	auto waterTex = std::make_unique<Texture>();
	waterTex->Name = "waterTex";
	waterTex->Filename = L"../../Textures/water.dds";
	ThrowIfFailed(DirectX::CreateDDSTextureFromFile12(md3dDevice.Get(),
		mCommandList.Get(), waterTex->Filename.c_str(),
		waterTex->Resource, waterTex->UploadHeap));

	auto brickTex = std::make_unique<Texture>();
	brickTex->Name = "brickTex";
	brickTex->Filename = L"../../Textures/brick.dds";
	ThrowIfFailed(DirectX::CreateDDSTextureFromFile12(md3dDevice.Get(),
		mCommandList.Get(), brickTex->Filename.c_str(),
		brickTex->Resource, brickTex->UploadHeap));

	auto marbleTex = std::make_unique<Texture>();
	marbleTex->Name = "marbleTex";
	marbleTex->Filename = L"../../Textures/marble.dds";
	ThrowIfFailed(DirectX::CreateDDSTextureFromFile12(md3dDevice.Get(),
		mCommandList.Get(), marbleTex->Filename.c_str(),
		marbleTex->Resource, marbleTex->UploadHeap));

	auto woodTex = std::make_unique<Texture>();
	woodTex->Name = "woodTex";
	woodTex->Filename = L"../../Textures/wood.dds";
	ThrowIfFailed(DirectX::CreateDDSTextureFromFile12(md3dDevice.Get(),
		mCommandList.Get(), woodTex->Filename.c_str(),
		woodTex->Resource, woodTex->UploadHeap));

	auto crystalTex = std::make_unique<Texture>();
	crystalTex->Name = "crystalTex";
	crystalTex->Filename = L"../../Textures/crystal.dds";
	ThrowIfFailed(DirectX::CreateDDSTextureFromFile12(md3dDevice.Get(),
		mCommandList.Get(), crystalTex->Filename.c_str(),
		crystalTex->Resource, crystalTex->UploadHeap));

	auto treeArrayTex = std::make_unique<Texture>();
	treeArrayTex->Name = "treeArrayTex";
	treeArrayTex->Filename = L"../../Textures/treeArray.dds";
	ThrowIfFailed(DirectX::CreateDDSTextureFromFile12(md3dDevice.Get(),
		mCommandList.Get(), treeArrayTex->Filename.c_str(),
		treeArrayTex->Resource, treeArrayTex->UploadHeap));

	

	mTextures[grassTex->Name] = std::move(grassTex);
	mTextures[waterTex->Name] = std::move(waterTex);
	mTextures[brickTex->Name] = std::move(brickTex);
	mTextures[marbleTex->Name] = std::move(marbleTex);
	mTextures[woodTex->Name] = std::move(woodTex);
	mTextures[crystalTex->Name] = std::move(crystalTex);
	mTextures[treeArrayTex->Name] = std::move(treeArrayTex);
	
}

void TreeBillboardsApp::BuildRootSignature()
{
	CD3DX12_DESCRIPTOR_RANGE texTable;
	texTable.Init(D3D12_DESCRIPTOR_RANGE_TYPE_SRV, 1, 0);

    // Root parameter can be a table, root descriptor or root constants.
    CD3DX12_ROOT_PARAMETER slotRootParameter[4];

	// Perfomance TIP: Order from most frequent to least frequent.
	slotRootParameter[0].InitAsDescriptorTable(1, &texTable, D3D12_SHADER_VISIBILITY_PIXEL);
    slotRootParameter[1].InitAsConstantBufferView(0);
    slotRootParameter[2].InitAsConstantBufferView(1);
    slotRootParameter[3].InitAsConstantBufferView(2);

	auto staticSamplers = GetStaticSamplers();

    // A root signature is an array of root parameters.
	CD3DX12_ROOT_SIGNATURE_DESC rootSigDesc(4, slotRootParameter,
		(UINT)staticSamplers.size(), staticSamplers.data(),
		D3D12_ROOT_SIGNATURE_FLAG_ALLOW_INPUT_ASSEMBLER_INPUT_LAYOUT);

    // create a root signature with a single slot which points to a descriptor range consisting of a single constant buffer
    ComPtr<ID3DBlob> serializedRootSig = nullptr;
    ComPtr<ID3DBlob> errorBlob = nullptr;
    HRESULT hr = D3D12SerializeRootSignature(&rootSigDesc, D3D_ROOT_SIGNATURE_VERSION_1,
        serializedRootSig.GetAddressOf(), errorBlob.GetAddressOf());

    if(errorBlob != nullptr)
    {
        ::OutputDebugStringA((char*)errorBlob->GetBufferPointer());
    }
    ThrowIfFailed(hr);

    ThrowIfFailed(md3dDevice->CreateRootSignature(
		0,
        serializedRootSig->GetBufferPointer(),
        serializedRootSig->GetBufferSize(),
        IID_PPV_ARGS(mRootSignature.GetAddressOf())));
}

void TreeBillboardsApp::BuildDescriptorHeaps()
{
	//
	// Create the SRV heap.
	//
	D3D12_DESCRIPTOR_HEAP_DESC srvHeapDesc = {};
	srvHeapDesc.NumDescriptors = 7;
	srvHeapDesc.Type = D3D12_DESCRIPTOR_HEAP_TYPE_CBV_SRV_UAV;
	srvHeapDesc.Flags = D3D12_DESCRIPTOR_HEAP_FLAG_SHADER_VISIBLE;
	ThrowIfFailed(md3dDevice->CreateDescriptorHeap(&srvHeapDesc, IID_PPV_ARGS(&mSrvDescriptorHeap)));

	//
	// Fill out the heap with actual descriptors.
	//
	CD3DX12_CPU_DESCRIPTOR_HANDLE hDescriptor(mSrvDescriptorHeap->GetCPUDescriptorHandleForHeapStart());

	auto grassTex = mTextures["grassTex"]->Resource;
	auto waterTex = mTextures["waterTex"]->Resource;
	auto brickTex = mTextures["brickTex"]->Resource;
	auto marbleTex = mTextures["marbleTex"]->Resource;
	auto woodTex = mTextures["woodTex"]->Resource;
	auto crystalTex = mTextures["crystalTex"]->Resource;
	auto treeArrayTex = mTextures["treeArrayTex"]->Resource;
	

	D3D12_SHADER_RESOURCE_VIEW_DESC srvDesc = {};
	srvDesc.Shader4ComponentMapping = D3D12_DEFAULT_SHADER_4_COMPONENT_MAPPING;
	srvDesc.Format = grassTex->GetDesc().Format;
	srvDesc.ViewDimension = D3D12_SRV_DIMENSION_TEXTURE2D;
	srvDesc.Texture2D.MostDetailedMip = 0;
	srvDesc.Texture2D.MipLevels = -1;
	md3dDevice->CreateShaderResourceView(grassTex.Get(), &srvDesc, hDescriptor);

	// next descriptor
	hDescriptor.Offset(1, mCbvSrvDescriptorSize);

	srvDesc.Format = waterTex->GetDesc().Format;
	md3dDevice->CreateShaderResourceView(waterTex.Get(), &srvDesc, hDescriptor);

	// next descriptor
	hDescriptor.Offset(1, mCbvSrvDescriptorSize);

	srvDesc.Format = brickTex->GetDesc().Format;
	md3dDevice->CreateShaderResourceView(brickTex.Get(), &srvDesc, hDescriptor);

	hDescriptor.Offset(1, mCbvSrvDescriptorSize);

	srvDesc.Format = marbleTex->GetDesc().Format;
	md3dDevice->CreateShaderResourceView(marbleTex.Get(), &srvDesc, hDescriptor);

	hDescriptor.Offset(1, mCbvSrvDescriptorSize);

	srvDesc.Format = woodTex->GetDesc().Format;
	md3dDevice->CreateShaderResourceView(woodTex.Get(), &srvDesc, hDescriptor);

	hDescriptor.Offset(1, mCbvSrvDescriptorSize);

	srvDesc.Format = crystalTex->GetDesc().Format;
	md3dDevice->CreateShaderResourceView(crystalTex.Get(), &srvDesc, hDescriptor);

    // next descriptor
	hDescriptor.Offset(1, mCbvSrvDescriptorSize);

	auto desc = treeArrayTex->GetDesc();
	srvDesc.ViewDimension = D3D12_SRV_DIMENSION_TEXTURE2DARRAY;
	srvDesc.Format = treeArrayTex->GetDesc().Format;
	srvDesc.Texture2DArray.MostDetailedMip = 0;
	srvDesc.Texture2DArray.MipLevels = -1;
	srvDesc.Texture2DArray.FirstArraySlice = 0;
	srvDesc.Texture2DArray.ArraySize = treeArrayTex->GetDesc().DepthOrArraySize;
	md3dDevice->CreateShaderResourceView(treeArrayTex.Get(), &srvDesc, hDescriptor);

	
}

void TreeBillboardsApp::BuildShadersAndInputLayouts()
{
	const D3D_SHADER_MACRO defines[] =
	{
		//"FOG", "1",
		NULL, NULL
	};

	const D3D_SHADER_MACRO alphaTestDefines[] =
	{
		//"FOG", "1",
		"ALPHA_TEST", "1",
		NULL, NULL
	};

	mShaders["standardVS"] = d3dUtil::CompileShader(L"Shaders\\Default.hlsl", nullptr, "VS", "vs_5_1");
	mShaders["opaquePS"] = d3dUtil::CompileShader(L"Shaders\\Default.hlsl", defines, "PS", "ps_5_1");
	mShaders["alphaTestedPS"] = d3dUtil::CompileShader(L"Shaders\\Default.hlsl", alphaTestDefines, "PS", "ps_5_1");

	mShaders["treeSpriteVS"] = d3dUtil::CompileShader(L"Shaders\\TreeSprite.hlsl", nullptr, "VS", "vs_5_1");
	mShaders["treeSpriteGS"] = d3dUtil::CompileShader(L"Shaders\\TreeSprite.hlsl", nullptr, "GS", "gs_5_1");
	mShaders["treeSpritePS"] = d3dUtil::CompileShader(L"Shaders\\TreeSprite.hlsl", alphaTestDefines, "PS", "ps_5_1");

    mStdInputLayout =
    {
        { "POSITION", 0, DXGI_FORMAT_R32G32B32_FLOAT, 0, 0, D3D12_INPUT_CLASSIFICATION_PER_VERTEX_DATA, 0 },
        { "NORMAL", 0, DXGI_FORMAT_R32G32B32_FLOAT, 0, 12, D3D12_INPUT_CLASSIFICATION_PER_VERTEX_DATA, 0 },
		{ "TEXCOORD", 0, DXGI_FORMAT_R32G32_FLOAT, 0, 24, D3D12_INPUT_CLASSIFICATION_PER_VERTEX_DATA, 0 },
    };

	mTreeSpriteInputLayout =
	{
		{ "POSITION", 0, DXGI_FORMAT_R32G32B32_FLOAT, 0, 0, D3D12_INPUT_CLASSIFICATION_PER_VERTEX_DATA, 0 },
		{ "SIZE", 0, DXGI_FORMAT_R32G32_FLOAT, 0, 12, D3D12_INPUT_CLASSIFICATION_PER_VERTEX_DATA, 0 },
	};
}

void TreeBillboardsApp::BuildLandGeometry()
{
    GeometryGenerator geoGen;
    GeometryGenerator::MeshData grid = geoGen.CreateGrid(160.0f, 160.0f, 50, 50);

    //
    // Extract the vertex elements we are interested and apply the height function to
    // each vertex.  In addition, color the vertices based on their height so we have
    // sandy looking beaches, grassy low hills, and snow mountain peaks.
    //

    std::vector<Vertex> vertices(grid.Vertices.size());
    for(size_t i = 0; i < grid.Vertices.size(); ++i)
    {
        auto& p = grid.Vertices[i].Position;
        vertices[i].Pos = p;
		vertices[i].Pos.y = -1.0f; //GetHillsHeight(p.x, p.z);
		vertices[i].Normal = XMFLOAT3(p.x, 1.0f, p.y); //GetHillsNormal(p.x, p.z);
		vertices[i].TexC = grid.Vertices[i].TexC;
    }

    const UINT vbByteSize = (UINT)vertices.size() * sizeof(Vertex);

    std::vector<std::uint16_t> indices = grid.GetIndices16();
    const UINT ibByteSize = (UINT)indices.size() * sizeof(std::uint16_t);

	auto geo = std::make_unique<MeshGeometry>();
	geo->Name = "landGeo";

	ThrowIfFailed(D3DCreateBlob(vbByteSize, &geo->VertexBufferCPU));
	CopyMemory(geo->VertexBufferCPU->GetBufferPointer(), vertices.data(), vbByteSize);

	ThrowIfFailed(D3DCreateBlob(ibByteSize, &geo->IndexBufferCPU));
	CopyMemory(geo->IndexBufferCPU->GetBufferPointer(), indices.data(), ibByteSize);

	geo->VertexBufferGPU = d3dUtil::CreateDefaultBuffer(md3dDevice.Get(),
		mCommandList.Get(), vertices.data(), vbByteSize, geo->VertexBufferUploader);

	geo->IndexBufferGPU = d3dUtil::CreateDefaultBuffer(md3dDevice.Get(),
		mCommandList.Get(), indices.data(), ibByteSize, geo->IndexBufferUploader);

	geo->VertexByteStride = sizeof(Vertex);
	geo->VertexBufferByteSize = vbByteSize;
	geo->IndexFormat = DXGI_FORMAT_R16_UINT;
	geo->IndexBufferByteSize = ibByteSize;

	SubmeshGeometry submesh;
	submesh.IndexCount = (UINT)indices.size();
	submesh.StartIndexLocation = 0;
	submesh.BaseVertexLocation = 0;

	geo->DrawArgs["grid"] = submesh;

	mGeometries["landGeo"] = std::move(geo);
}

void TreeBillboardsApp::BuildWavesGeometry()
{
    std::vector<std::uint16_t> indices(3 * mWaves->TriangleCount()); // 3 indices per face
	assert(mWaves->VertexCount() < 0x0000ffff);

    // Iterate over each quad.
    int m = mWaves->RowCount();
    int n = mWaves->ColumnCount();
    int k = 0;
    for(int i = 0; i < m - 1; ++i)
    {
        for(int j = 0; j < n - 1; ++j)
        {
            indices[k] = i*n + j;
            indices[k + 1] = i*n + j + 1;
            indices[k + 2] = (i + 1)*n + j;

            indices[k + 3] = (i + 1)*n + j;
            indices[k + 4] = i*n + j + 1;
            indices[k + 5] = (i + 1)*n + j + 1;

            k += 6; // next quad
        }
    }

	UINT vbByteSize = mWaves->VertexCount()*sizeof(Vertex);
	UINT ibByteSize = (UINT)indices.size()*sizeof(std::uint16_t);

	auto geo = std::make_unique<MeshGeometry>();
	geo->Name = "waterGeo";

	// Set dynamically.
	geo->VertexBufferCPU = nullptr;
	geo->VertexBufferGPU = nullptr;

	ThrowIfFailed(D3DCreateBlob(ibByteSize, &geo->IndexBufferCPU));
	CopyMemory(geo->IndexBufferCPU->GetBufferPointer(), indices.data(), ibByteSize);

	geo->IndexBufferGPU = d3dUtil::CreateDefaultBuffer(md3dDevice.Get(),
		mCommandList.Get(), indices.data(), ibByteSize, geo->IndexBufferUploader);

	geo->VertexByteStride = sizeof(Vertex);
	geo->VertexBufferByteSize = vbByteSize;
	geo->IndexFormat = DXGI_FORMAT_R16_UINT;
	geo->IndexBufferByteSize = ibByteSize;

	SubmeshGeometry submesh;
	submesh.IndexCount = (UINT)indices.size();
	submesh.StartIndexLocation = 0;
	submesh.BaseVertexLocation = 0;

	geo->DrawArgs["grid"] = submesh;

	mGeometries["waterGeo"] = std::move(geo);
}

void TreeBillboardsApp::BuildBoxGeometry()
{
	GeometryGenerator geoGen;
	GeometryGenerator::MeshData box = geoGen.CreateBox(8.0f, 8.0f, 8.0f, 3);

	std::vector<Vertex> vertices(box.Vertices.size());
	for (size_t i = 0; i < box.Vertices.size(); ++i)
	{
		auto& p = box.Vertices[i].Position;
		vertices[i].Pos = p;
		vertices[i].Normal = box.Vertices[i].Normal;
		vertices[i].TexC = box.Vertices[i].TexC;
	}

	const UINT vbByteSize = (UINT)vertices.size() * sizeof(Vertex);

	std::vector<std::uint16_t> indices = box.GetIndices16();
	const UINT ibByteSize = (UINT)indices.size() * sizeof(std::uint16_t);

	auto geo = std::make_unique<MeshGeometry>();
	geo->Name = "boxGeo";

	ThrowIfFailed(D3DCreateBlob(vbByteSize, &geo->VertexBufferCPU));
	CopyMemory(geo->VertexBufferCPU->GetBufferPointer(), vertices.data(), vbByteSize);

	ThrowIfFailed(D3DCreateBlob(ibByteSize, &geo->IndexBufferCPU));
	CopyMemory(geo->IndexBufferCPU->GetBufferPointer(), indices.data(), ibByteSize);

	geo->VertexBufferGPU = d3dUtil::CreateDefaultBuffer(md3dDevice.Get(),
		mCommandList.Get(), vertices.data(), vbByteSize, geo->VertexBufferUploader);

	geo->IndexBufferGPU = d3dUtil::CreateDefaultBuffer(md3dDevice.Get(),
		mCommandList.Get(), indices.data(), ibByteSize, geo->IndexBufferUploader);

	geo->VertexByteStride = sizeof(Vertex);
	geo->VertexBufferByteSize = vbByteSize;
	geo->IndexFormat = DXGI_FORMAT_R16_UINT;
	geo->IndexBufferByteSize = ibByteSize;

	SubmeshGeometry submesh;
	submesh.IndexCount = (UINT)indices.size();
	submesh.StartIndexLocation = 0;
	submesh.BaseVertexLocation = 0;

	geo->DrawArgs["box"] = submesh;

	mGeometries["boxGeo"] = std::move(geo);
}

void TreeBillboardsApp::BuildTreeSpritesGeometry()
{
	//step5
	struct TreeSpriteVertex
	{
		XMFLOAT3 Pos;
		XMFLOAT2 Size;
	};

	static const int treeCount = 16;
	std::array<TreeSpriteVertex, 16> vertices;
	for(UINT i = 0; i < treeCount; ++i)
	{
		float x = MathHelper::RandF(-45.0f, 45.0f);
		float z = MathHelper::RandF(-45.0f, 45.0f);
		float y = 0.0f; //GetHillsHeight(x, z);

		// Move tree slightly above land height.
		y += 8.0f;

		vertices[i].Pos = XMFLOAT3(x, y, z);
		vertices[i].Size = XMFLOAT2(20.0f, 20.0f);
	}

	std::array<std::uint16_t, 16> indices =
	{
		0, 1, 2, 3, 4, 5, 6, 7,
		8, 9, 10, 11, 12, 13, 14, 15
	};

	const UINT vbByteSize = (UINT)vertices.size() * sizeof(TreeSpriteVertex);
	const UINT ibByteSize = (UINT)indices.size() * sizeof(std::uint16_t);

	auto geo = std::make_unique<MeshGeometry>();
	geo->Name = "treeSpritesGeo";

	ThrowIfFailed(D3DCreateBlob(vbByteSize, &geo->VertexBufferCPU));
	CopyMemory(geo->VertexBufferCPU->GetBufferPointer(), vertices.data(), vbByteSize);

	ThrowIfFailed(D3DCreateBlob(ibByteSize, &geo->IndexBufferCPU));
	CopyMemory(geo->IndexBufferCPU->GetBufferPointer(), indices.data(), ibByteSize);

	geo->VertexBufferGPU = d3dUtil::CreateDefaultBuffer(md3dDevice.Get(),
		mCommandList.Get(), vertices.data(), vbByteSize, geo->VertexBufferUploader);

	geo->IndexBufferGPU = d3dUtil::CreateDefaultBuffer(md3dDevice.Get(),
		mCommandList.Get(), indices.data(), ibByteSize, geo->IndexBufferUploader);

	geo->VertexByteStride = sizeof(TreeSpriteVertex);
	geo->VertexBufferByteSize = vbByteSize;
	geo->IndexFormat = DXGI_FORMAT_R16_UINT;
	geo->IndexBufferByteSize = ibByteSize;

	SubmeshGeometry submesh;
	submesh.IndexCount = (UINT)indices.size();
	submesh.StartIndexLocation = 0;
	submesh.BaseVertexLocation = 0;

	geo->DrawArgs["points"] = submesh;

	mGeometries["treeSpritesGeo"] = std::move(geo);
}

void TreeBillboardsApp::BuildPSOs()
{
    D3D12_GRAPHICS_PIPELINE_STATE_DESC opaquePsoDesc;

	//
	// PSO for opaque objects.
	//
    ZeroMemory(&opaquePsoDesc, sizeof(D3D12_GRAPHICS_PIPELINE_STATE_DESC));
	opaquePsoDesc.InputLayout = { mStdInputLayout.data(), (UINT)mStdInputLayout.size() };
	opaquePsoDesc.pRootSignature = mRootSignature.Get();
	opaquePsoDesc.VS = 
	{ 
		reinterpret_cast<BYTE*>(mShaders["standardVS"]->GetBufferPointer()), 
		mShaders["standardVS"]->GetBufferSize()
	};
	opaquePsoDesc.PS = 
	{ 
		reinterpret_cast<BYTE*>(mShaders["opaquePS"]->GetBufferPointer()),
		mShaders["opaquePS"]->GetBufferSize()
	};
	opaquePsoDesc.RasterizerState = CD3DX12_RASTERIZER_DESC(D3D12_DEFAULT);
	opaquePsoDesc.BlendState = CD3DX12_BLEND_DESC(D3D12_DEFAULT);
	opaquePsoDesc.DepthStencilState = CD3DX12_DEPTH_STENCIL_DESC(D3D12_DEFAULT);
	opaquePsoDesc.SampleMask = UINT_MAX;
	opaquePsoDesc.PrimitiveTopologyType = D3D12_PRIMITIVE_TOPOLOGY_TYPE_TRIANGLE;
	opaquePsoDesc.NumRenderTargets = 1;
	opaquePsoDesc.RTVFormats[0] = mBackBufferFormat;

	//there is abug with F2 key that is supposed to turn on the multisampling!
//Set4xMsaaState(true);
	//m4xMsaaState = true;

	opaquePsoDesc.SampleDesc.Count = m4xMsaaState ? 4 : 1;
	opaquePsoDesc.SampleDesc.Quality = m4xMsaaState ? (m4xMsaaQuality - 1) : 0;
	opaquePsoDesc.DSVFormat = mDepthStencilFormat;
    ThrowIfFailed(md3dDevice->CreateGraphicsPipelineState(&opaquePsoDesc, IID_PPV_ARGS(&mPSOs["opaque"])));

	//
	// PSO for transparent objects
	//

	D3D12_GRAPHICS_PIPELINE_STATE_DESC transparentPsoDesc = opaquePsoDesc;

	D3D12_RENDER_TARGET_BLEND_DESC transparencyBlendDesc;
	transparencyBlendDesc.BlendEnable = true;
	transparencyBlendDesc.LogicOpEnable = false;
	transparencyBlendDesc.SrcBlend = D3D12_BLEND_SRC_ALPHA;
	transparencyBlendDesc.DestBlend = D3D12_BLEND_INV_SRC_ALPHA;
	transparencyBlendDesc.BlendOp = D3D12_BLEND_OP_ADD;
	transparencyBlendDesc.SrcBlendAlpha = D3D12_BLEND_ONE;
	transparencyBlendDesc.DestBlendAlpha = D3D12_BLEND_ZERO;
	transparencyBlendDesc.BlendOpAlpha = D3D12_BLEND_OP_ADD;
	transparencyBlendDesc.LogicOp = D3D12_LOGIC_OP_NOOP;
	transparencyBlendDesc.RenderTargetWriteMask = D3D12_COLOR_WRITE_ENABLE_ALL;

	//transparentPsoDesc.BlendState.AlphaToCoverageEnable = true;

	transparentPsoDesc.BlendState.RenderTarget[0] = transparencyBlendDesc;
	ThrowIfFailed(md3dDevice->CreateGraphicsPipelineState(&transparentPsoDesc, IID_PPV_ARGS(&mPSOs["transparent"])));

	//
	// PSO for alpha tested objects
	//

	D3D12_GRAPHICS_PIPELINE_STATE_DESC alphaTestedPsoDesc = opaquePsoDesc;
	alphaTestedPsoDesc.PS = 
	{ 
		reinterpret_cast<BYTE*>(mShaders["alphaTestedPS"]->GetBufferPointer()),
		mShaders["alphaTestedPS"]->GetBufferSize()
	};
	alphaTestedPsoDesc.RasterizerState.CullMode = D3D12_CULL_MODE_NONE;
	ThrowIfFailed(md3dDevice->CreateGraphicsPipelineState(&alphaTestedPsoDesc, IID_PPV_ARGS(&mPSOs["alphaTested"])));

	//
	// PSO for tree sprites
	//
	D3D12_GRAPHICS_PIPELINE_STATE_DESC treeSpritePsoDesc = opaquePsoDesc;
	treeSpritePsoDesc.VS =
	{
		reinterpret_cast<BYTE*>(mShaders["treeSpriteVS"]->GetBufferPointer()),
		mShaders["treeSpriteVS"]->GetBufferSize()
	};
	treeSpritePsoDesc.GS =
	{
		reinterpret_cast<BYTE*>(mShaders["treeSpriteGS"]->GetBufferPointer()),
		mShaders["treeSpriteGS"]->GetBufferSize()
	};
	treeSpritePsoDesc.PS =
	{
		reinterpret_cast<BYTE*>(mShaders["treeSpritePS"]->GetBufferPointer()),
		mShaders["treeSpritePS"]->GetBufferSize()
	};
	//step1
	treeSpritePsoDesc.PrimitiveTopologyType = D3D12_PRIMITIVE_TOPOLOGY_TYPE_POINT;
	treeSpritePsoDesc.InputLayout = { mTreeSpriteInputLayout.data(), (UINT)mTreeSpriteInputLayout.size() };
	treeSpritePsoDesc.RasterizerState.CullMode = D3D12_CULL_MODE_NONE;

	ThrowIfFailed(md3dDevice->CreateGraphicsPipelineState(&treeSpritePsoDesc, IID_PPV_ARGS(&mPSOs["treeSprites"])));
}

void TreeBillboardsApp::BuildFrameResources()
{
    for(int i = 0; i < gNumFrameResources; ++i)
    {
        mFrameResources.push_back(std::make_unique<FrameResource>(md3dDevice.Get(),
            1, (UINT)mAllRitems.size(), (UINT)mMaterials.size(), mWaves->VertexCount()));
    }
}

void TreeBillboardsApp::BuildMaterials()
{
	auto grass = std::make_unique<Material>();
	grass->Name = "grass";
	grass->MatCBIndex = 0;
	grass->DiffuseSrvHeapIndex = 0;
	grass->DiffuseAlbedo = XMFLOAT4(1.0f, 1.0f, 1.0f, 1.0f);
	grass->FresnelR0 = XMFLOAT3(0.01f, 0.01f, 0.01f);
	grass->Roughness = 0.125f;

	// This is not a good water material definition, but we do not have all the rendering
	// tools we need (transparency, environment reflection), so we fake it for now.
	auto water = std::make_unique<Material>();
	water->Name = "water";
	water->MatCBIndex = 1;
	water->DiffuseSrvHeapIndex = 1;
	water->DiffuseAlbedo = XMFLOAT4(1.0f, 1.0f, 1.0f, 0.5f);
	water->FresnelR0 = XMFLOAT3(0.1f, 0.1f, 0.1f);
	water->Roughness = 0.0f;

	auto brick = std::make_unique<Material>();
	brick->Name = "brick";
	brick->MatCBIndex = 2;
	brick->DiffuseSrvHeapIndex = 2;
	brick->DiffuseAlbedo = XMFLOAT4(1.0f, 1.0f, 1.0f, 1.0f);
	brick->FresnelR0 = XMFLOAT3(0.02f, 0.02f, 0.02f);
	brick->Roughness = 0.25f;

	auto marble = std::make_unique<Material>();
	marble->Name = "marble";
	marble->MatCBIndex = 3;
	marble->DiffuseSrvHeapIndex = 3;
	marble->DiffuseAlbedo = XMFLOAT4(1.0f, 1.0f, 1.0f, 1.0f);
	marble->FresnelR0 = XMFLOAT3(0.02f, 0.02f, 0.02f);
	marble->Roughness = 0.25f;

	auto wood = std::make_unique<Material>();
	wood->Name = "wood";
	wood->MatCBIndex = 4;
	wood->DiffuseSrvHeapIndex = 4;
	wood->DiffuseAlbedo = XMFLOAT4(1.0f, 1.0f, 1.0f, 1.0f);
	wood->FresnelR0 = XMFLOAT3(0.02f, 0.02f, 0.02f);
	wood->Roughness = 0.25f;

	auto crystal = std::make_unique<Material>();
	crystal->Name = "crystal";
	crystal->MatCBIndex = 5;
	crystal->DiffuseSrvHeapIndex = 5;
	crystal->DiffuseAlbedo = XMFLOAT4(1.0f, 1.0f, 1.0f, 1.0f);
	crystal->FresnelR0 = XMFLOAT3(0.02f, 0.02f, 0.02f);
	crystal->Roughness = 0.25f;

	auto treeSprites = std::make_unique<Material>();
	treeSprites->Name = "treeSprites";
	treeSprites->MatCBIndex = 6;
	treeSprites->DiffuseSrvHeapIndex = 6;
	treeSprites->DiffuseAlbedo = XMFLOAT4(1.0f, 1.0f, 1.0f, 1.0f);
	treeSprites->FresnelR0 = XMFLOAT3(0.01f, 0.01f, 0.01f);
	treeSprites->Roughness = 0.125f;

	

	mMaterials["grass"] = std::move(grass);
	mMaterials["water"] = std::move(water);
	mMaterials["brick"] = std::move(brick);
	mMaterials["marble"] = std::move(marble);
	mMaterials["wood"] = std::move(wood);
	mMaterials["crystal"] = std::move(crystal);
	mMaterials["treeSprites"] = std::move(treeSprites);
	
}

void TreeBillboardsApp::BuildRenderItems()
{
	// Create a single ObjCBIndex int to count each object being drawn
	int funcCBIndex = 0;

    auto wavesRitem = std::make_unique<RenderItem>();
    wavesRitem->World = MathHelper::Identity4x4();
	XMStoreFloat4x4(&wavesRitem->TexTransform, XMMatrixScaling(5.0f, 5.0f, 1.0f));
	wavesRitem->ObjCBIndex = funcCBIndex++;
	wavesRitem->Mat = mMaterials["water"].get();
	wavesRitem->Geo = mGeometries["waterGeo"].get();
	wavesRitem->PrimitiveType = D3D_PRIMITIVE_TOPOLOGY_TRIANGLELIST;
	wavesRitem->IndexCount = wavesRitem->Geo->DrawArgs["grid"].IndexCount;
	wavesRitem->StartIndexLocation = wavesRitem->Geo->DrawArgs["grid"].StartIndexLocation;
	wavesRitem->BaseVertexLocation = wavesRitem->Geo->DrawArgs["grid"].BaseVertexLocation;

    mWavesRitem = wavesRitem.get();

	mRitemLayer[(int)RenderLayer::Transparent].push_back(wavesRitem.get());

    auto gridRitem = std::make_unique<RenderItem>();
    gridRitem->World = MathHelper::Identity4x4();
	XMStoreFloat4x4(&gridRitem->TexTransform, XMMatrixScaling(5.0f, 5.0f, 1.0f));
	gridRitem->ObjCBIndex = funcCBIndex++;
	gridRitem->Mat = mMaterials["grass"].get();
	gridRitem->Geo = mGeometries["landGeo"].get();
	gridRitem->PrimitiveType = D3D_PRIMITIVE_TOPOLOGY_TRIANGLELIST;
    gridRitem->IndexCount = gridRitem->Geo->DrawArgs["grid"].IndexCount;
    gridRitem->StartIndexLocation = gridRitem->Geo->DrawArgs["grid"].StartIndexLocation;
    gridRitem->BaseVertexLocation = gridRitem->Geo->DrawArgs["grid"].BaseVertexLocation;

	mRitemLayer[(int)RenderLayer::Opaque].push_back(gridRitem.get());

	auto boxRitem = std::make_unique<RenderItem>();
	XMStoreFloat4x4(&boxRitem->World, XMMatrixTranslation(3.0f, 30.0f, -9.0f));
	boxRitem->ObjCBIndex = funcCBIndex++;
	boxRitem->Mat = mMaterials["crystal"].get();
	boxRitem->Geo = mGeometries["boxGeo"].get();
	boxRitem->PrimitiveType = D3D_PRIMITIVE_TOPOLOGY_TRIANGLELIST;
	boxRitem->IndexCount = boxRitem->Geo->DrawArgs["box"].IndexCount;
	boxRitem->StartIndexLocation = boxRitem->Geo->DrawArgs["box"].StartIndexLocation;
	boxRitem->BaseVertexLocation = boxRitem->Geo->DrawArgs["box"].BaseVertexLocation;

	mRitemLayer[(int)RenderLayer::AlphaTested].push_back(boxRitem.get());

	auto treeSpritesRitem = std::make_unique<RenderItem>();
	treeSpritesRitem->World = MathHelper::Identity4x4();
	//treeSpritesRitem->ObjCBIndex = funcCBIndex++;
	treeSpritesRitem->Mat = mMaterials["treeSprites"].get();
	treeSpritesRitem->Geo = mGeometries["treeSpritesGeo"].get();
	//step2
	treeSpritesRitem->PrimitiveType = D3D_PRIMITIVE_TOPOLOGY_POINTLIST;
	treeSpritesRitem->IndexCount = treeSpritesRitem->Geo->DrawArgs["points"].IndexCount;
	treeSpritesRitem->StartIndexLocation = treeSpritesRitem->Geo->DrawArgs["points"].StartIndexLocation;
	treeSpritesRitem->BaseVertexLocation = treeSpritesRitem->Geo->DrawArgs["points"].BaseVertexLocation;



	//mRitemLayer[(int)RenderLayer::AlphaTestedTreeSprites].push_back(treeSpritesRitem.get());

	mAllRitems.push_back(std::move(wavesRitem));
	mAllRitems.push_back(std::move(gridRitem));
	mAllRitems.push_back(std::move(boxRitem));
	//mAllRitems.push_back(std::move(treeSpritesRitem));

	for (int i = 0; i < 3; i++)
	{
		auto wallRitem = std::make_unique<RenderItem>();
		XMStoreFloat4x4(&wallRitem->World, (XMMatrixScaling(5.0f + (15.0f * (i % 2)), 20.0f, 5.0f + (15.0f * (1.0f - (i % 2)))) * XMMatrixTranslation((i * 12.5f), 12.0f, 0.0f - 7.5f * (1 - (i % 2)))));
		wallRitem->ObjCBIndex = funcCBIndex++;
		wallRitem->Mat = mMaterials["wood"].get();
		wallRitem->Geo = mGeometries["wallGeo"].get();
		wallRitem->PrimitiveType = D3D_PRIMITIVE_TOPOLOGY_TRIANGLELIST;
		wallRitem->IndexCount = wallRitem->Geo->DrawArgs["wall"].IndexCount;
		wallRitem->StartIndexLocation = wallRitem->Geo->DrawArgs["wall"].StartIndexLocation;
		wallRitem->BaseVertexLocation = wallRitem->Geo->DrawArgs["wall"].BaseVertexLocation;

		mRitemLayer[(int)RenderLayer::AlphaTested].push_back(wallRitem.get());
=======
	CD3DX12_DESCRIPTOR_RANGE texTable;
	texTable.Init(D3D12_DESCRIPTOR_RANGE_TYPE_SRV, 1, 0);

    // Root parameter can be a table, root descriptor or root constants.
    CD3DX12_ROOT_PARAMETER slotRootParameter[4];

	// Perfomance TIP: Order from most frequent to least frequent.
	slotRootParameter[0].InitAsDescriptorTable(1, &texTable, D3D12_SHADER_VISIBILITY_PIXEL);
    slotRootParameter[1].InitAsConstantBufferView(0);
    slotRootParameter[2].InitAsConstantBufferView(1);
    slotRootParameter[3].InitAsConstantBufferView(2);

	auto staticSamplers = GetStaticSamplers();

    // A root signature is an array of root parameters.
	CD3DX12_ROOT_SIGNATURE_DESC rootSigDesc(4, slotRootParameter,
		(UINT)staticSamplers.size(), staticSamplers.data(),
		D3D12_ROOT_SIGNATURE_FLAG_ALLOW_INPUT_ASSEMBLER_INPUT_LAYOUT);

    // create a root signature with a single slot which points to a descriptor range consisting of a single constant buffer
    ComPtr<ID3DBlob> serializedRootSig = nullptr;
    ComPtr<ID3DBlob> errorBlob = nullptr;
    HRESULT hr = D3D12SerializeRootSignature(&rootSigDesc, D3D_ROOT_SIGNATURE_VERSION_1,
        serializedRootSig.GetAddressOf(), errorBlob.GetAddressOf());

    if(errorBlob != nullptr)
    {
        ::OutputDebugStringA((char*)errorBlob->GetBufferPointer());
    }
    ThrowIfFailed(hr);

    ThrowIfFailed(md3dDevice->CreateRootSignature(
		0,
        serializedRootSig->GetBufferPointer(),
        serializedRootSig->GetBufferSize(),
        IID_PPV_ARGS(mRootSignature.GetAddressOf())));
}

void TreeBillboardsApp::BuildDescriptorHeaps()
{
	//
	// Create the SRV heap.
	//
	D3D12_DESCRIPTOR_HEAP_DESC srvHeapDesc = {};
	srvHeapDesc.NumDescriptors = 5;
	srvHeapDesc.Type = D3D12_DESCRIPTOR_HEAP_TYPE_CBV_SRV_UAV;
	srvHeapDesc.Flags = D3D12_DESCRIPTOR_HEAP_FLAG_SHADER_VISIBLE;
	ThrowIfFailed(md3dDevice->CreateDescriptorHeap(&srvHeapDesc, IID_PPV_ARGS(&mSrvDescriptorHeap)));

	//
	// Fill out the heap with actual descriptors.
	//
	CD3DX12_CPU_DESCRIPTOR_HANDLE hDescriptor(mSrvDescriptorHeap->GetCPUDescriptorHandleForHeapStart());

	auto grassTex = mTextures["grassTex"]->Resource;
	auto waterTex = mTextures["waterTex"]->Resource;
	auto brickTex = mTextures["brickTex"]->Resource;
	auto marbleTex = mTextures["marbleTex"]->Resource;
	auto treeArrayTex = mTextures["treeArrayTex"]->Resource;
	

	D3D12_SHADER_RESOURCE_VIEW_DESC srvDesc = {};
	srvDesc.Shader4ComponentMapping = D3D12_DEFAULT_SHADER_4_COMPONENT_MAPPING;
	srvDesc.Format = grassTex->GetDesc().Format;
	srvDesc.ViewDimension = D3D12_SRV_DIMENSION_TEXTURE2D;
	srvDesc.Texture2D.MostDetailedMip = 0;
	srvDesc.Texture2D.MipLevels = -1;
	md3dDevice->CreateShaderResourceView(grassTex.Get(), &srvDesc, hDescriptor);

	// next descriptor
	hDescriptor.Offset(1, mCbvSrvDescriptorSize);

	srvDesc.Format = waterTex->GetDesc().Format;
	md3dDevice->CreateShaderResourceView(waterTex.Get(), &srvDesc, hDescriptor);

	// next descriptor
	hDescriptor.Offset(1, mCbvSrvDescriptorSize);

	srvDesc.Format = brickTex->GetDesc().Format;
	md3dDevice->CreateShaderResourceView(brickTex.Get(), &srvDesc, hDescriptor);

	hDescriptor.Offset(1, mCbvSrvDescriptorSize);

	srvDesc.Format = marbleTex->GetDesc().Format;
	md3dDevice->CreateShaderResourceView(marbleTex.Get(), &srvDesc, hDescriptor);

    // next descriptor
	hDescriptor.Offset(1, mCbvSrvDescriptorSize);

	auto desc = treeArrayTex->GetDesc();
	srvDesc.ViewDimension = D3D12_SRV_DIMENSION_TEXTURE2DARRAY;
	srvDesc.Format = treeArrayTex->GetDesc().Format;
	srvDesc.Texture2DArray.MostDetailedMip = 0;
	srvDesc.Texture2DArray.MipLevels = -1;
	srvDesc.Texture2DArray.FirstArraySlice = 0;
	srvDesc.Texture2DArray.ArraySize = treeArrayTex->GetDesc().DepthOrArraySize;
	md3dDevice->CreateShaderResourceView(treeArrayTex.Get(), &srvDesc, hDescriptor);

	
}

void TreeBillboardsApp::BuildShadersAndInputLayouts()
{
	const D3D_SHADER_MACRO defines[] =
	{
		//"FOG", "1",
		NULL, NULL
	};

	const D3D_SHADER_MACRO alphaTestDefines[] =
	{
		//"FOG", "1",
		"ALPHA_TEST", "1",
		NULL, NULL
	};

	mShaders["standardVS"] = d3dUtil::CompileShader(L"Shaders\\Default.hlsl", nullptr, "VS", "vs_5_1");
	mShaders["opaquePS"] = d3dUtil::CompileShader(L"Shaders\\Default.hlsl", defines, "PS", "ps_5_1");
	mShaders["alphaTestedPS"] = d3dUtil::CompileShader(L"Shaders\\Default.hlsl", alphaTestDefines, "PS", "ps_5_1");
	
	mShaders["treeSpriteVS"] = d3dUtil::CompileShader(L"Shaders\\TreeSprite.hlsl", nullptr, "VS", "vs_5_1");
	mShaders["treeSpriteGS"] = d3dUtil::CompileShader(L"Shaders\\TreeSprite.hlsl", nullptr, "GS", "gs_5_1");
	mShaders["treeSpritePS"] = d3dUtil::CompileShader(L"Shaders\\TreeSprite.hlsl", alphaTestDefines, "PS", "ps_5_1");

    mStdInputLayout =
    {
        { "POSITION", 0, DXGI_FORMAT_R32G32B32_FLOAT, 0, 0, D3D12_INPUT_CLASSIFICATION_PER_VERTEX_DATA, 0 },
        { "NORMAL", 0, DXGI_FORMAT_R32G32B32_FLOAT, 0, 12, D3D12_INPUT_CLASSIFICATION_PER_VERTEX_DATA, 0 },
		{ "TEXCOORD", 0, DXGI_FORMAT_R32G32_FLOAT, 0, 24, D3D12_INPUT_CLASSIFICATION_PER_VERTEX_DATA, 0 },
    };

	mTreeSpriteInputLayout =
	{
		{ "POSITION", 0, DXGI_FORMAT_R32G32B32_FLOAT, 0, 0, D3D12_INPUT_CLASSIFICATION_PER_VERTEX_DATA, 0 },
		{ "SIZE", 0, DXGI_FORMAT_R32G32_FLOAT, 0, 12, D3D12_INPUT_CLASSIFICATION_PER_VERTEX_DATA, 0 },
	};
}

void TreeBillboardsApp::BuildLandGeometry()
{
    GeometryGenerator geoGen;
    GeometryGenerator::MeshData grid = geoGen.CreateGrid(160.0f, 160.0f, 50, 50);

    //
    // Extract the vertex elements we are interested and apply the height function to
    // each vertex.  In addition, color the vertices based on their height so we have
    // sandy looking beaches, grassy low hills, and snow mountain peaks.
    //

    std::vector<Vertex> vertices(grid.Vertices.size());
    for(size_t i = 0; i < grid.Vertices.size(); ++i)
    {
        auto& p = grid.Vertices[i].Position;
        vertices[i].Pos = p;
		if (abs(p.x)> 52 && abs(p.x)< 65 && abs(p.z) < 65 || abs(p.z) > 52 && abs(p.z) < 65 && abs(p.x) < 65)
		{
			vertices[i].Pos.y = -10.0f;
		}
		else
		{
			vertices[i].Pos.y = 6.0f; //GetHillsHeight(p.x, p.z);
		}
		
		vertices[i].Normal = XMFLOAT3(p.x, 1.0f, p.y); //GetHillsNormal(p.x, p.z);
		vertices[i].TexC = grid.Vertices[i].TexC;
    }

    const UINT vbByteSize = (UINT)vertices.size() * sizeof(Vertex);

    std::vector<std::uint16_t> indices = grid.GetIndices16();
    const UINT ibByteSize = (UINT)indices.size() * sizeof(std::uint16_t);

	auto geo = std::make_unique<MeshGeometry>();
	geo->Name = "landGeo";

	ThrowIfFailed(D3DCreateBlob(vbByteSize, &geo->VertexBufferCPU));
	CopyMemory(geo->VertexBufferCPU->GetBufferPointer(), vertices.data(), vbByteSize);

	ThrowIfFailed(D3DCreateBlob(ibByteSize, &geo->IndexBufferCPU));
	CopyMemory(geo->IndexBufferCPU->GetBufferPointer(), indices.data(), ibByteSize);

	geo->VertexBufferGPU = d3dUtil::CreateDefaultBuffer(md3dDevice.Get(),
		mCommandList.Get(), vertices.data(), vbByteSize, geo->VertexBufferUploader);

	geo->IndexBufferGPU = d3dUtil::CreateDefaultBuffer(md3dDevice.Get(),
		mCommandList.Get(), indices.data(), ibByteSize, geo->IndexBufferUploader);

	geo->VertexByteStride = sizeof(Vertex);
	geo->VertexBufferByteSize = vbByteSize;
	geo->IndexFormat = DXGI_FORMAT_R16_UINT;
	geo->IndexBufferByteSize = ibByteSize;

	SubmeshGeometry submesh;
	submesh.IndexCount = (UINT)indices.size();
	submesh.StartIndexLocation = 0;
	submesh.BaseVertexLocation = 0;

	geo->DrawArgs["grid"] = submesh;

	mGeometries["landGeo"] = std::move(geo);
}

void TreeBillboardsApp::BuildWavesGeometry()
{
    std::vector<std::uint16_t> indices(3 * mWaves->TriangleCount()); // 3 indices per face
	assert(mWaves->VertexCount() < 0x0000ffff);

    // Iterate over each quad.
    int m = mWaves->RowCount();
    int n = mWaves->ColumnCount();
    int k = 0;
    for(int i = 0; i < m - 1; ++i)
    {
        for(int j = 0; j < n - 1; ++j)
        {
            indices[k] = i*n + j;
            indices[k + 1] = i*n + j + 1;
            indices[k + 2] = (i + 1)*n + j;

            indices[k + 3] = (i + 1)*n + j;
            indices[k + 4] = i*n + j + 1;
            indices[k + 5] = (i + 1)*n + j + 1;

            k += 6; // next quad
        }
    }

	UINT vbByteSize = mWaves->VertexCount()*sizeof(Vertex);
	UINT ibByteSize = (UINT)indices.size()*sizeof(std::uint16_t);

	auto geo = std::make_unique<MeshGeometry>();
	geo->Name = "waterGeo";

	// Set dynamically.
	geo->VertexBufferCPU = nullptr;
	geo->VertexBufferGPU = nullptr;

	ThrowIfFailed(D3DCreateBlob(ibByteSize, &geo->IndexBufferCPU));
	CopyMemory(geo->IndexBufferCPU->GetBufferPointer(), indices.data(), ibByteSize);

	geo->IndexBufferGPU = d3dUtil::CreateDefaultBuffer(md3dDevice.Get(),
		mCommandList.Get(), indices.data(), ibByteSize, geo->IndexBufferUploader);

	geo->VertexByteStride = sizeof(Vertex);
	geo->VertexBufferByteSize = vbByteSize;
	geo->IndexFormat = DXGI_FORMAT_R16_UINT;
	geo->IndexBufferByteSize = ibByteSize;

	SubmeshGeometry submesh;
	submesh.IndexCount = (UINT)indices.size();
	submesh.StartIndexLocation = 0;
	submesh.BaseVertexLocation = 0;

	geo->DrawArgs["grid"] = submesh;

	mGeometries["waterGeo"] = std::move(geo);
}

void TreeBillboardsApp::BuildBoxGeometry()
{
	GeometryGenerator geoGen;
	GeometryGenerator::MeshData box = geoGen.CreateBox(8.0f, 8.0f, 8.0f, 3);

	std::vector<Vertex> vertices(box.Vertices.size());
	for (size_t i = 0; i < box.Vertices.size(); ++i)
	{
		auto& p = box.Vertices[i].Position;
		vertices[i].Pos = p;
		vertices[i].Normal = box.Vertices[i].Normal;
		vertices[i].TexC = box.Vertices[i].TexC;
	}

	const UINT vbByteSize = (UINT)vertices.size() * sizeof(Vertex);

	std::vector<std::uint16_t> indices = box.GetIndices16();
	const UINT ibByteSize = (UINT)indices.size() * sizeof(std::uint16_t);

	auto geo = std::make_unique<MeshGeometry>();
	geo->Name = "boxGeo";

	ThrowIfFailed(D3DCreateBlob(vbByteSize, &geo->VertexBufferCPU));
	CopyMemory(geo->VertexBufferCPU->GetBufferPointer(), vertices.data(), vbByteSize);

	ThrowIfFailed(D3DCreateBlob(ibByteSize, &geo->IndexBufferCPU));
	CopyMemory(geo->IndexBufferCPU->GetBufferPointer(), indices.data(), ibByteSize);

	geo->VertexBufferGPU = d3dUtil::CreateDefaultBuffer(md3dDevice.Get(),
		mCommandList.Get(), vertices.data(), vbByteSize, geo->VertexBufferUploader);

	geo->IndexBufferGPU = d3dUtil::CreateDefaultBuffer(md3dDevice.Get(),
		mCommandList.Get(), indices.data(), ibByteSize, geo->IndexBufferUploader);

	geo->VertexByteStride = sizeof(Vertex);
	geo->VertexBufferByteSize = vbByteSize;
	geo->IndexFormat = DXGI_FORMAT_R16_UINT;
	geo->IndexBufferByteSize = ibByteSize;

	SubmeshGeometry submesh;
	submesh.IndexCount = (UINT)indices.size();
	submesh.StartIndexLocation = 0;
	submesh.BaseVertexLocation = 0;

	geo->DrawArgs["box"] = submesh;

	mGeometries["boxGeo"] = std::move(geo);
}

void TreeBillboardsApp::BuildTreeSpritesGeometry()
{
	//step5
	struct TreeSpriteVertex
	{
		XMFLOAT3 Pos;
		XMFLOAT2 Size;
	};

	static const int treeCount = 16;
	std::array<TreeSpriteVertex, 16> vertices;
	for(UINT i = 0; i < treeCount; ++i)
	{
		float x = MathHelper::RandF(-45.0f, 45.0f);
		float z = MathHelper::RandF(-45.0f, 45.0f);
		float y = 0.0f; //GetHillsHeight(x, z);

		// Move tree slightly above land height.
		y += 8.0f;

		vertices[i].Pos = XMFLOAT3(x, y, z);
		vertices[i].Size = XMFLOAT2(20.0f, 20.0f);
	}

	std::array<std::uint16_t, 16> indices =
	{
		0, 1, 2, 3, 4, 5, 6, 7,
		8, 9, 10, 11, 12, 13, 14, 15
	};

	const UINT vbByteSize = (UINT)vertices.size() * sizeof(TreeSpriteVertex);
	const UINT ibByteSize = (UINT)indices.size() * sizeof(std::uint16_t);

	auto geo = std::make_unique<MeshGeometry>();
	geo->Name = "treeSpritesGeo";

	ThrowIfFailed(D3DCreateBlob(vbByteSize, &geo->VertexBufferCPU));
	CopyMemory(geo->VertexBufferCPU->GetBufferPointer(), vertices.data(), vbByteSize);

	ThrowIfFailed(D3DCreateBlob(ibByteSize, &geo->IndexBufferCPU));
	CopyMemory(geo->IndexBufferCPU->GetBufferPointer(), indices.data(), ibByteSize);

	geo->VertexBufferGPU = d3dUtil::CreateDefaultBuffer(md3dDevice.Get(),
		mCommandList.Get(), vertices.data(), vbByteSize, geo->VertexBufferUploader);

	geo->IndexBufferGPU = d3dUtil::CreateDefaultBuffer(md3dDevice.Get(),
		mCommandList.Get(), indices.data(), ibByteSize, geo->IndexBufferUploader);

	geo->VertexByteStride = sizeof(TreeSpriteVertex);
	geo->VertexBufferByteSize = vbByteSize;
	geo->IndexFormat = DXGI_FORMAT_R16_UINT;
	geo->IndexBufferByteSize = ibByteSize;

	SubmeshGeometry submesh;
	submesh.IndexCount = (UINT)indices.size();
	submesh.StartIndexLocation = 0;
	submesh.BaseVertexLocation = 0;

	geo->DrawArgs["points"] = submesh;

	mGeometries["treeSpritesGeo"] = std::move(geo);
}

void TreeBillboardsApp::BuildPSOs()
{
    D3D12_GRAPHICS_PIPELINE_STATE_DESC opaquePsoDesc;

	//
	// PSO for opaque objects.
	//
    ZeroMemory(&opaquePsoDesc, sizeof(D3D12_GRAPHICS_PIPELINE_STATE_DESC));
	opaquePsoDesc.InputLayout = { mStdInputLayout.data(), (UINT)mStdInputLayout.size() };
	opaquePsoDesc.pRootSignature = mRootSignature.Get();
	opaquePsoDesc.VS = 
	{ 
		reinterpret_cast<BYTE*>(mShaders["standardVS"]->GetBufferPointer()), 
		mShaders["standardVS"]->GetBufferSize()
	};
	opaquePsoDesc.PS = 
	{ 
		reinterpret_cast<BYTE*>(mShaders["opaquePS"]->GetBufferPointer()),
		mShaders["opaquePS"]->GetBufferSize()
	};
	opaquePsoDesc.RasterizerState = CD3DX12_RASTERIZER_DESC(D3D12_DEFAULT);
	opaquePsoDesc.BlendState = CD3DX12_BLEND_DESC(D3D12_DEFAULT);
	opaquePsoDesc.DepthStencilState = CD3DX12_DEPTH_STENCIL_DESC(D3D12_DEFAULT);
	opaquePsoDesc.SampleMask = UINT_MAX;
	opaquePsoDesc.PrimitiveTopologyType = D3D12_PRIMITIVE_TOPOLOGY_TYPE_TRIANGLE;
	opaquePsoDesc.NumRenderTargets = 1;
	opaquePsoDesc.RTVFormats[0] = mBackBufferFormat;

	//there is abug with F2 key that is supposed to turn on the multisampling!
//Set4xMsaaState(true);
	//m4xMsaaState = true;

	opaquePsoDesc.SampleDesc.Count = m4xMsaaState ? 4 : 1;
	opaquePsoDesc.SampleDesc.Quality = m4xMsaaState ? (m4xMsaaQuality - 1) : 0;
	opaquePsoDesc.DSVFormat = mDepthStencilFormat;
    ThrowIfFailed(md3dDevice->CreateGraphicsPipelineState(&opaquePsoDesc, IID_PPV_ARGS(&mPSOs["opaque"])));

	//
	// PSO for transparent objects
	//

	D3D12_GRAPHICS_PIPELINE_STATE_DESC transparentPsoDesc = opaquePsoDesc;

	D3D12_RENDER_TARGET_BLEND_DESC transparencyBlendDesc;
	transparencyBlendDesc.BlendEnable = true;
	transparencyBlendDesc.LogicOpEnable = false;
	transparencyBlendDesc.SrcBlend = D3D12_BLEND_SRC_ALPHA;
	transparencyBlendDesc.DestBlend = D3D12_BLEND_INV_SRC_ALPHA;
	transparencyBlendDesc.BlendOp = D3D12_BLEND_OP_ADD;
	transparencyBlendDesc.SrcBlendAlpha = D3D12_BLEND_ONE;
	transparencyBlendDesc.DestBlendAlpha = D3D12_BLEND_ZERO;
	transparencyBlendDesc.BlendOpAlpha = D3D12_BLEND_OP_ADD;
	transparencyBlendDesc.LogicOp = D3D12_LOGIC_OP_NOOP;
	transparencyBlendDesc.RenderTargetWriteMask = D3D12_COLOR_WRITE_ENABLE_ALL;

	//transparentPsoDesc.BlendState.AlphaToCoverageEnable = true;

	transparentPsoDesc.BlendState.RenderTarget[0] = transparencyBlendDesc;
	ThrowIfFailed(md3dDevice->CreateGraphicsPipelineState(&transparentPsoDesc, IID_PPV_ARGS(&mPSOs["transparent"])));

	//
	// PSO for alpha tested objects
	//

	D3D12_GRAPHICS_PIPELINE_STATE_DESC alphaTestedPsoDesc = opaquePsoDesc;
	alphaTestedPsoDesc.PS = 
	{ 
		reinterpret_cast<BYTE*>(mShaders["alphaTestedPS"]->GetBufferPointer()),
		mShaders["alphaTestedPS"]->GetBufferSize()
	};
	alphaTestedPsoDesc.RasterizerState.CullMode = D3D12_CULL_MODE_NONE;
	ThrowIfFailed(md3dDevice->CreateGraphicsPipelineState(&alphaTestedPsoDesc, IID_PPV_ARGS(&mPSOs["alphaTested"])));

	//
	// PSO for tree sprites
	//
	D3D12_GRAPHICS_PIPELINE_STATE_DESC treeSpritePsoDesc = opaquePsoDesc;
	treeSpritePsoDesc.VS =
	{
		reinterpret_cast<BYTE*>(mShaders["treeSpriteVS"]->GetBufferPointer()),
		mShaders["treeSpriteVS"]->GetBufferSize()
	};
	treeSpritePsoDesc.GS =
	{
		reinterpret_cast<BYTE*>(mShaders["treeSpriteGS"]->GetBufferPointer()),
		mShaders["treeSpriteGS"]->GetBufferSize()
	};
	treeSpritePsoDesc.PS =
	{
		reinterpret_cast<BYTE*>(mShaders["treeSpritePS"]->GetBufferPointer()),
		mShaders["treeSpritePS"]->GetBufferSize()
	};
	//step1
	treeSpritePsoDesc.PrimitiveTopologyType = D3D12_PRIMITIVE_TOPOLOGY_TYPE_POINT;
	treeSpritePsoDesc.InputLayout = { mTreeSpriteInputLayout.data(), (UINT)mTreeSpriteInputLayout.size() };
	treeSpritePsoDesc.RasterizerState.CullMode = D3D12_CULL_MODE_NONE;

	ThrowIfFailed(md3dDevice->CreateGraphicsPipelineState(&treeSpritePsoDesc, IID_PPV_ARGS(&mPSOs["treeSprites"])));
}

void TreeBillboardsApp::BuildFrameResources()
{
    for(int i = 0; i < gNumFrameResources; ++i)
    {
        mFrameResources.push_back(std::make_unique<FrameResource>(md3dDevice.Get(),
            1, (UINT)mAllRitems.size(), (UINT)mMaterials.size(), mWaves->VertexCount()));
    }
}

void TreeBillboardsApp::BuildMaterials()
{
	auto grass = std::make_unique<Material>();
	grass->Name = "grass";
	grass->MatCBIndex = 0;
	grass->DiffuseSrvHeapIndex = 0;
	grass->DiffuseAlbedo = XMFLOAT4(1.0f, 1.0f, 1.0f, 1.0f);
	grass->FresnelR0 = XMFLOAT3(0.01f, 0.01f, 0.01f);
	grass->Roughness = 0.125f;

	// This is not a good water material definition, but we do not have all the rendering
	// tools we need (transparency, environment reflection), so we fake it for now.
	auto water = std::make_unique<Material>();
	water->Name = "water";
	water->MatCBIndex = 1;
	water->DiffuseSrvHeapIndex = 1;
	water->DiffuseAlbedo = XMFLOAT4(1.0f, 1.0f, 1.0f, 0.5f);
	water->FresnelR0 = XMFLOAT3(0.1f, 0.1f, 0.1f);
	water->Roughness = 0.0f;

	auto brick = std::make_unique<Material>();
	brick->Name = "brick";
	brick->MatCBIndex = 2;
	brick->DiffuseSrvHeapIndex = 2;
	brick->DiffuseAlbedo = XMFLOAT4(1.0f, 1.0f, 1.0f, 1.0f);
	brick->FresnelR0 = XMFLOAT3(0.02f, 0.02f, 0.02f);
	brick->Roughness = 0.25f;

	auto marble = std::make_unique<Material>();
	marble->Name = "marble";
	marble->MatCBIndex = 3;
	marble->DiffuseSrvHeapIndex = 3;
	marble->DiffuseAlbedo = XMFLOAT4(1.0f, 1.0f, 1.0f, 1.0f);
	marble->FresnelR0 = XMFLOAT3(0.02f, 0.02f, 0.02f);
	marble->Roughness = 0.25f;

	auto treeSprites = std::make_unique<Material>();
	treeSprites->Name = "treeSprites";
	treeSprites->MatCBIndex = 4;
	treeSprites->DiffuseSrvHeapIndex = 4;
	treeSprites->DiffuseAlbedo = XMFLOAT4(1.0f, 1.0f, 1.0f, 1.0f);
	treeSprites->FresnelR0 = XMFLOAT3(0.01f, 0.01f, 0.01f);
	treeSprites->Roughness = 0.125f;

	

	mMaterials["grass"] = std::move(grass);
	mMaterials["water"] = std::move(water);
	mMaterials["brick"] = std::move(brick);
	mMaterials["marble"] = std::move(marble);
	mMaterials["treeSprites"] = std::move(treeSprites);
	
}

void TreeBillboardsApp::BuildRenderItems()
{
	// Create a single ObjCBIndex int to count each object being drawn
	int funcCBIndex = 0;

	auto wavesRitem = std::make_unique<RenderItem>();
	wavesRitem->World = MathHelper::Identity4x4();
	XMStoreFloat4x4(&wavesRitem->TexTransform, XMMatrixScaling(5.0f, 5.0f, 1.0f));
	wavesRitem->ObjCBIndex = funcCBIndex++;
	wavesRitem->Mat = mMaterials["water"].get();
	wavesRitem->Geo = mGeometries["waterGeo"].get();
	wavesRitem->PrimitiveType = D3D_PRIMITIVE_TOPOLOGY_TRIANGLELIST;
	wavesRitem->IndexCount = wavesRitem->Geo->DrawArgs["grid"].IndexCount;
	wavesRitem->StartIndexLocation = wavesRitem->Geo->DrawArgs["grid"].StartIndexLocation;
	wavesRitem->BaseVertexLocation = wavesRitem->Geo->DrawArgs["grid"].BaseVertexLocation;

	mWavesRitem = wavesRitem.get();

	mRitemLayer[(int)RenderLayer::Transparent].push_back(wavesRitem.get());

	auto gridRitem = std::make_unique<RenderItem>();
	gridRitem->World = MathHelper::Identity4x4();
	XMStoreFloat4x4(&gridRitem->TexTransform, XMMatrixScaling(5.0f, 5.0f, 1.0f));
	gridRitem->ObjCBIndex = funcCBIndex++;
	gridRitem->Mat = mMaterials["grass"].get();
	gridRitem->Geo = mGeometries["landGeo"].get();
	gridRitem->PrimitiveType = D3D_PRIMITIVE_TOPOLOGY_TRIANGLELIST;
	gridRitem->IndexCount = gridRitem->Geo->DrawArgs["grid"].IndexCount;
	gridRitem->StartIndexLocation = gridRitem->Geo->DrawArgs["grid"].StartIndexLocation;
	gridRitem->BaseVertexLocation = gridRitem->Geo->DrawArgs["grid"].BaseVertexLocation;

	mRitemLayer[(int)RenderLayer::Opaque].push_back(gridRitem.get());

	auto boxRitem = std::make_unique<RenderItem>();
	XMStoreFloat4x4(&boxRitem->World, XMMatrixTranslation(3.0f, 30.0f, -9.0f));
	//boxRitem->ObjCBIndex = funcCBIndex++;
	boxRitem->Mat = mMaterials["brick"].get();
	boxRitem->Geo = mGeometries["boxGeo"].get();
	boxRitem->PrimitiveType = D3D_PRIMITIVE_TOPOLOGY_TRIANGLELIST;
	boxRitem->IndexCount = boxRitem->Geo->DrawArgs["box"].IndexCount;
	boxRitem->StartIndexLocation = boxRitem->Geo->DrawArgs["box"].StartIndexLocation;
	boxRitem->BaseVertexLocation = boxRitem->Geo->DrawArgs["box"].BaseVertexLocation;

	//mRitemLayer[(int)RenderLayer::AlphaTested].push_back(boxRitem.get());

	auto treeSpritesRitem = std::make_unique<RenderItem>();
	treeSpritesRitem->World = MathHelper::Identity4x4();
	//treeSpritesRitem->ObjCBIndex = funcCBIndex++;
	treeSpritesRitem->Mat = mMaterials["treeSprites"].get();
	treeSpritesRitem->Geo = mGeometries["treeSpritesGeo"].get();
	//step2
	treeSpritesRitem->PrimitiveType = D3D_PRIMITIVE_TOPOLOGY_POINTLIST;
	treeSpritesRitem->IndexCount = treeSpritesRitem->Geo->DrawArgs["points"].IndexCount;
	treeSpritesRitem->StartIndexLocation = treeSpritesRitem->Geo->DrawArgs["points"].StartIndexLocation;
	treeSpritesRitem->BaseVertexLocation = treeSpritesRitem->Geo->DrawArgs["points"].BaseVertexLocation;



	//mRitemLayer[(int)RenderLayer::AlphaTestedTreeSprites].push_back(treeSpritesRitem.get());

	mAllRitems.push_back(std::move(wavesRitem));
	mAllRitems.push_back(std::move(gridRitem));
	//mAllRitems.push_back(std::move(boxRitem));
	//mAllRitems.push_back(std::move(treeSpritesRitem));

	// Build the base of the castle
	auto baseRitem = std::make_unique<RenderItem>();
	XMStoreFloat4x4(&baseRitem->World, (XMMatrixScaling(65.0f, 10.0f, 77.0f) * XMMatrixTranslation(0.0f, 4.0f, 0.0f)));
	baseRitem->ObjCBIndex = funcCBIndex++;
	baseRitem->Mat = mMaterials["brick"].get();
	baseRitem->Geo = mGeometries["wallGeo"].get();
	baseRitem->PrimitiveType = D3D_PRIMITIVE_TOPOLOGY_TRIANGLELIST;
	baseRitem->IndexCount = baseRitem->Geo->DrawArgs["wall"].IndexCount;
	baseRitem->StartIndexLocation = baseRitem->Geo->DrawArgs["wall"].StartIndexLocation;
	baseRitem->BaseVertexLocation = baseRitem->Geo->DrawArgs["wall"].BaseVertexLocation;

	mRitemLayer[(int)RenderLayer::AlphaTested].push_back(baseRitem.get());

	mAllRitems.push_back(std::move(baseRitem));


	// This loop draws 3 of the 4 main castle walls, specifically the ones without the gate
	for (int i = 0; i < 3; i++)
	{
		auto wallRitem = std::make_unique<RenderItem>();
		XMStoreFloat4x4(&wallRitem->World, (XMMatrixScaling(5.0f + (40.0f * (i % 2)), 25.0f, 5.0f + (55.0f * (1.0f - (i % 2)))) * XMMatrixTranslation(-30.0f + (i * 30.0f), 22.0f, 35.0f - 35.0f * (1 - (i % 2)))));
		wallRitem->ObjCBIndex = funcCBIndex++;
		wallRitem->Mat = mMaterials["marble"].get();
		wallRitem->Geo = mGeometries["wallGeo"].get();
		wallRitem->PrimitiveType = D3D_PRIMITIVE_TOPOLOGY_TRIANGLELIST;
		wallRitem->IndexCount = wallRitem->Geo->DrawArgs["wall"].IndexCount;
		wallRitem->StartIndexLocation = wallRitem->Geo->DrawArgs["wall"].StartIndexLocation;
		wallRitem->BaseVertexLocation = wallRitem->Geo->DrawArgs["wall"].BaseVertexLocation;
>>>>>>> fd21104f

		mRitemLayer[(int)RenderLayer::AlphaTested].push_back(wallRitem.get());

		mAllRitems.push_back(std::move(wallRitem));
	}

	// This loop draws the walls surrounding the castle's gate
	for (int i = 0; i < 3; i++)
	{
		auto gateRitem = std::make_unique<RenderItem>();
		XMStoreFloat4x4(&gateRitem->World, (XMMatrixScaling(15.0f, 25.0f - 15.0f * (1.0f * (i % 2)), 5.0f) * XMMatrixTranslation(-15.0f + (15.0f * i), 22.0f + 7.5f * (i % 2), -35.0f)));
		gateRitem->ObjCBIndex = funcCBIndex++;
		gateRitem->Mat = mMaterials["marble"].get();
		gateRitem->Geo = mGeometries["wallGeo"].get();
		gateRitem->PrimitiveType = D3D_PRIMITIVE_TOPOLOGY_TRIANGLELIST;
		gateRitem->IndexCount = gateRitem->Geo->DrawArgs["wall"].IndexCount;
		gateRitem->StartIndexLocation = gateRitem->Geo->DrawArgs["wall"].StartIndexLocation;
		gateRitem->BaseVertexLocation = gateRitem->Geo->DrawArgs["wall"].BaseVertexLocation;

		mRitemLayer[(int)RenderLayer::AlphaTested].push_back(gateRitem.get());

		mAllRitems.push_back(std::move(gateRitem));
	}

	// Build the corners of the castle walls
	for (int i = 0; i < 4; i++)
	{
		auto cornerRitem = std::make_unique<RenderItem>();
		XMStoreFloat4x4(&cornerRitem->World, (XMMatrixScaling(10.0f, 45.0f, 10.0f) * XMMatrixTranslation(-30.0f + 60.0f * (i % 2), 28.0f, 35.0f - 70.0f * (i / 2))));
		cornerRitem->ObjCBIndex = funcCBIndex++;
		cornerRitem->Mat = mMaterials["brick"].get();
		cornerRitem->Geo = mGeometries["cornerGeo"].get();
		cornerRitem->PrimitiveType = D3D_PRIMITIVE_TOPOLOGY_TRIANGLELIST;
		cornerRitem->IndexCount = cornerRitem->Geo->DrawArgs["corner"].IndexCount;
		cornerRitem->StartIndexLocation = cornerRitem->Geo->DrawArgs["corner"].StartIndexLocation;
		cornerRitem->BaseVertexLocation = cornerRitem->Geo->DrawArgs["corner"].BaseVertexLocation;

		mRitemLayer[(int)RenderLayer::AlphaTested].push_back(cornerRitem.get());

		mAllRitems.push_back(std::move(cornerRitem));
	}

}

void TreeBillboardsApp::DrawRenderItems(ID3D12GraphicsCommandList* cmdList, const std::vector<RenderItem*>& ritems)
{
    UINT objCBByteSize = d3dUtil::CalcConstantBufferByteSize(sizeof(ObjectConstants));
    UINT matCBByteSize = d3dUtil::CalcConstantBufferByteSize(sizeof(MaterialConstants));

	auto objectCB = mCurrFrameResource->ObjectCB->Resource();
	auto matCB = mCurrFrameResource->MaterialCB->Resource();

    // For each render item...
    for(size_t i = 0; i < ritems.size(); ++i)
    {
        auto ri = ritems[i];

        cmdList->IASetVertexBuffers(0, 1, &ri->Geo->VertexBufferView());
        cmdList->IASetIndexBuffer(&ri->Geo->IndexBufferView());
		//step3
        cmdList->IASetPrimitiveTopology(ri->PrimitiveType);

		CD3DX12_GPU_DESCRIPTOR_HANDLE tex(mSrvDescriptorHeap->GetGPUDescriptorHandleForHeapStart());
		tex.Offset(ri->Mat->DiffuseSrvHeapIndex, mCbvSrvDescriptorSize);

        D3D12_GPU_VIRTUAL_ADDRESS objCBAddress = objectCB->GetGPUVirtualAddress() + ri->ObjCBIndex*objCBByteSize;
		D3D12_GPU_VIRTUAL_ADDRESS matCBAddress = matCB->GetGPUVirtualAddress() + ri->Mat->MatCBIndex*matCBByteSize;

		cmdList->SetGraphicsRootDescriptorTable(0, tex);
        cmdList->SetGraphicsRootConstantBufferView(1, objCBAddress);
        cmdList->SetGraphicsRootConstantBufferView(3, matCBAddress);

        cmdList->DrawIndexedInstanced(ri->IndexCount, 1, ri->StartIndexLocation, ri->BaseVertexLocation, 0);
    }
}

std::array<const CD3DX12_STATIC_SAMPLER_DESC, 6> TreeBillboardsApp::GetStaticSamplers()
{
	// Applications usually only need a handful of samplers.  So just define them all up front
	// and keep them available as part of the root signature.  

	const CD3DX12_STATIC_SAMPLER_DESC pointWrap(
		0, // shaderRegister
		D3D12_FILTER_MIN_MAG_MIP_POINT, // filter
		D3D12_TEXTURE_ADDRESS_MODE_WRAP,  // addressU
		D3D12_TEXTURE_ADDRESS_MODE_WRAP,  // addressV
		D3D12_TEXTURE_ADDRESS_MODE_WRAP); // addressW

	const CD3DX12_STATIC_SAMPLER_DESC pointClamp(
		1, // shaderRegister
		D3D12_FILTER_MIN_MAG_MIP_POINT, // filter
		D3D12_TEXTURE_ADDRESS_MODE_CLAMP,  // addressU
		D3D12_TEXTURE_ADDRESS_MODE_CLAMP,  // addressV
		D3D12_TEXTURE_ADDRESS_MODE_CLAMP); // addressW

	const CD3DX12_STATIC_SAMPLER_DESC linearWrap(
		2, // shaderRegister
		D3D12_FILTER_MIN_MAG_MIP_LINEAR, // filter
		D3D12_TEXTURE_ADDRESS_MODE_WRAP,  // addressU
		D3D12_TEXTURE_ADDRESS_MODE_WRAP,  // addressV
		D3D12_TEXTURE_ADDRESS_MODE_WRAP); // addressW

	const CD3DX12_STATIC_SAMPLER_DESC linearClamp(
		3, // shaderRegister
		D3D12_FILTER_MIN_MAG_MIP_LINEAR, // filter
		D3D12_TEXTURE_ADDRESS_MODE_CLAMP,  // addressU
		D3D12_TEXTURE_ADDRESS_MODE_CLAMP,  // addressV
		D3D12_TEXTURE_ADDRESS_MODE_CLAMP); // addressW

	const CD3DX12_STATIC_SAMPLER_DESC anisotropicWrap(
		4, // shaderRegister
		D3D12_FILTER_ANISOTROPIC, // filter
		D3D12_TEXTURE_ADDRESS_MODE_WRAP,  // addressU
		D3D12_TEXTURE_ADDRESS_MODE_WRAP,  // addressV
		D3D12_TEXTURE_ADDRESS_MODE_WRAP,  // addressW
		0.0f,                             // mipLODBias
		8);                               // maxAnisotropy

	const CD3DX12_STATIC_SAMPLER_DESC anisotropicClamp(
		5, // shaderRegister
		D3D12_FILTER_ANISOTROPIC, // filter
		D3D12_TEXTURE_ADDRESS_MODE_CLAMP,  // addressU
		D3D12_TEXTURE_ADDRESS_MODE_CLAMP,  // addressV
		D3D12_TEXTURE_ADDRESS_MODE_CLAMP,  // addressW
		0.0f,                              // mipLODBias
		8);                                // maxAnisotropy

	return { 
		pointWrap, pointClamp,
		linearWrap, linearClamp, 
		anisotropicWrap, anisotropicClamp };
}

float TreeBillboardsApp::GetHillsHeight(float x, float z)const
{
    return 0.3f*(z*sinf(0.1f*x) + x*cosf(0.1f*z));
}

XMFLOAT3 TreeBillboardsApp::GetHillsNormal(float x, float z)const
{
    // n = (-df/dx, 1, -df/dz)
    XMFLOAT3 n(
        -0.03f*z*cosf(0.1f*x) - 0.3f*cosf(0.1f*z),
        1.0f,
        -0.3f*sinf(0.1f*x) + 0.03f*x*sinf(0.1f*z));

    XMVECTOR unitNormal = XMVector3Normalize(XMLoadFloat3(&n));
    XMStoreFloat3(&n, unitNormal);

    return n;
}
<|MERGE_RESOLUTION|>--- conflicted
+++ resolved
@@ -1,2244 +1,1541 @@
-//***************************************************************************************
-// TreeBillboardsApp.cpp 
-//***************************************************************************************
-
-#include "../../Common/d3dApp.h"
-#include "../../Common/MathHelper.h"
-#include "../../Common/UploadBuffer.h"
-#include "../../Common/GeometryGenerator.h"
-#include "FrameResource.h"
-#include "Waves.h"
-
-using Microsoft::WRL::ComPtr;
-using namespace DirectX;
-using namespace DirectX::PackedVector;
-
-#pragma comment(lib, "d3dcompiler.lib")
-#pragma comment(lib, "D3D12.lib")
-
-const int gNumFrameResources = 3;
-
-// Lightweight structure stores parameters to draw a shape.  This will
-// vary from app-to-app.
-struct RenderItem
-{
-	RenderItem() = default;
-
-    // World matrix of the shape that describes the object's local space
-    // relative to the world space, which defines the position, orientation,
-    // and scale of the object in the world.
-    XMFLOAT4X4 World = MathHelper::Identity4x4();
-
-	XMFLOAT4X4 TexTransform = MathHelper::Identity4x4();
-
-	// Dirty flag indicating the object data has changed and we need to update the constant buffer.
-	// Because we have an object cbuffer for each FrameResource, we have to apply the
-	// update to each FrameResource.  Thus, when we modify obect data we should set 
-	// NumFramesDirty = gNumFrameResources so that each frame resource gets the update.
-	int NumFramesDirty = gNumFrameResources;
-
-	// Index into GPU constant buffer corresponding to the ObjectCB for this render item.
-	UINT ObjCBIndex = -1;
-
-	Material* Mat = nullptr;
-	MeshGeometry* Geo = nullptr;
-
-    // Primitive topology.
-    D3D12_PRIMITIVE_TOPOLOGY PrimitiveType = D3D_PRIMITIVE_TOPOLOGY_TRIANGLELIST;
-
-    // DrawIndexedInstanced parameters.
-    UINT IndexCount = 0;
-    UINT StartIndexLocation = 0;
-    int BaseVertexLocation = 0;
-};
-
-enum class RenderLayer : int
-{
-	Opaque = 0,
-	Transparent,
-	AlphaTested,
-	AlphaTestedTreeSprites,
-	Count
-};
-
-class TreeBillboardsApp : public D3DApp
-{
-public:
-    TreeBillboardsApp(HINSTANCE hInstance);
-    TreeBillboardsApp(const TreeBillboardsApp& rhs) = delete;
-    TreeBillboardsApp& operator=(const TreeBillboardsApp& rhs) = delete;
-    ~TreeBillboardsApp();
-
-    virtual bool Initialize()override;
-
-private:
-    virtual void OnResize()override;
-    virtual void Update(const GameTimer& gt)override;
-    virtual void Draw(const GameTimer& gt)override;
-
-    virtual void OnMouseDown(WPARAM btnState, int x, int y)override;
-    virtual void OnMouseUp(WPARAM btnState, int x, int y)override;
-    virtual void OnMouseMove(WPARAM btnState, int x, int y)override;
-
-    void OnKeyboardInput(const GameTimer& gt);
-	void UpdateCamera(const GameTimer& gt);
-	void AnimateMaterials(const GameTimer& gt);
-	void UpdateObjectCBs(const GameTimer& gt);
-	void UpdateMaterialCBs(const GameTimer& gt);
-	void UpdateMainPassCB(const GameTimer& gt);
-	void UpdateWaves(const GameTimer& gt); 
-
-	// Castle rendering functions
-	void BuildCastleGeometry();
-	void BuildCastleCorners();
-	void BuildCastleWalls();
-
-	void LoadTextures();
-    void BuildRootSignature();
-	void BuildDescriptorHeaps();
-    void BuildShadersAndInputLayouts();
-    void BuildLandGeometry();
-    void BuildWavesGeometry();
-	void BuildBoxGeometry();
-	void BuildTreeSpritesGeometry();
-    void BuildPSOs();
-    void BuildFrameResources();
-    void BuildMaterials();
-    void BuildRenderItems();
-    void DrawRenderItems(ID3D12GraphicsCommandList* cmdList, const std::vector<RenderItem*>& ritems);
-
-	std::array<const CD3DX12_STATIC_SAMPLER_DESC, 6> GetStaticSamplers();
-
-    float GetHillsHeight(float x, float z)const;
-    XMFLOAT3 GetHillsNormal(float x, float z)const;
-
-private:
-
-    std::vector<std::unique_ptr<FrameResource>> mFrameResources;
-    FrameResource* mCurrFrameResource = nullptr;
-    int mCurrFrameResourceIndex = 0;
-
-    UINT mCbvSrvDescriptorSize = 0;
-
-    ComPtr<ID3D12RootSignature> mRootSignature = nullptr;
-
-	ComPtr<ID3D12DescriptorHeap> mSrvDescriptorHeap = nullptr;
-
-	std::unordered_map<std::string, std::unique_ptr<MeshGeometry>> mGeometries;
-	std::unordered_map<std::string, std::unique_ptr<Material>> mMaterials;
-	std::unordered_map<std::string, std::unique_ptr<Texture>> mTextures;
-	std::unordered_map<std::string, ComPtr<ID3DBlob>> mShaders;
-	std::unordered_map<std::string, ComPtr<ID3D12PipelineState>> mPSOs;
-
-    std::vector<D3D12_INPUT_ELEMENT_DESC> mStdInputLayout;
-	std::vector<D3D12_INPUT_ELEMENT_DESC> mTreeSpriteInputLayout;
-
-    RenderItem* mWavesRitem = nullptr;
-
-	// List of all the render items.
-	std::vector<std::unique_ptr<RenderItem>> mAllRitems;
-
-	// Render items divided by PSO.
-	std::vector<RenderItem*> mRitemLayer[(int)RenderLayer::Count];
-
-	std::unique_ptr<Waves> mWaves;
-
-    PassConstants mMainPassCB;
-
-	XMFLOAT3 mEyePos = { 0.0f, 0.0f, 0.0f };
-	XMFLOAT4X4 mView = MathHelper::Identity4x4();
-	XMFLOAT4X4 mProj = MathHelper::Identity4x4();
-
-    float mTheta = 1.5f*XM_PI;
-    float mPhi = XM_PIDIV2 - 0.1f;
-    float mRadius = 50.0f;
-
-    POINT mLastMousePos;
-};
-
-int WINAPI WinMain(HINSTANCE hInstance, HINSTANCE prevInstance,
-    PSTR cmdLine, int showCmd)
-{
-    // Enable run-time memory check for debug builds.
-#if defined(DEBUG) | defined(_DEBUG)
-    _CrtSetDbgFlag(_CRTDBG_ALLOC_MEM_DF | _CRTDBG_LEAK_CHECK_DF);
-#endif
-
-    try
-    {
-        TreeBillboardsApp theApp(hInstance);
-        if(!theApp.Initialize())
-            return 0;
-
-        return theApp.Run();
-    }
-    catch(DxException& e)
-    {
-        MessageBox(nullptr, e.ToString().c_str(), L"HR Failed", MB_OK);
-        return 0;
-    }
-}
-
-TreeBillboardsApp::TreeBillboardsApp(HINSTANCE hInstance)
-    : D3DApp(hInstance)
-{
-}
-
-TreeBillboardsApp::~TreeBillboardsApp()
-{
-    if(md3dDevice != nullptr)
-        FlushCommandQueue();
-}
-
-bool TreeBillboardsApp::Initialize()
-{
-    if(!D3DApp::Initialize())
-        return false;
-
-    // Reset the command list to prep for initialization commands.
-    ThrowIfFailed(mCommandList->Reset(mDirectCmdListAlloc.Get(), nullptr));
-
-    // Get the increment size of a descriptor in this heap type.  This is hardware specific, 
-	// so we have to query this information.
-    mCbvSrvDescriptorSize = md3dDevice->GetDescriptorHandleIncrementSize(D3D12_DESCRIPTOR_HEAP_TYPE_CBV_SRV_UAV);
-
-    mWaves = std::make_unique<Waves>(164, 164, 1.0f, 0.03f, 4.0f, 0.2f);
- 
-	LoadTextures();
-    BuildRootSignature();
-	BuildDescriptorHeaps();
-    BuildShadersAndInputLayouts();
-	BuildCastleGeometry();
-    BuildLandGeometry();
-    BuildWavesGeometry();
-	BuildBoxGeometry();
-	BuildTreeSpritesGeometry();
-	BuildMaterials();
-    BuildRenderItems();
-    BuildFrameResources();
-    BuildPSOs();
-
-    // Execute the initialization commands.
-    ThrowIfFailed(mCommandList->Close());
-    ID3D12CommandList* cmdsLists[] = { mCommandList.Get() };
-    mCommandQueue->ExecuteCommandLists(_countof(cmdsLists), cmdsLists);
-
-    // Wait until initialization is complete.
-    FlushCommandQueue();
-
-    return true;
-}
- 
-void TreeBillboardsApp::OnResize()
-{
-    D3DApp::OnResize();
-
-    // The window resized, so update the aspect ratio and recompute the projection matrix.
-    XMMATRIX P = XMMatrixPerspectiveFovLH(0.25f*MathHelper::Pi, AspectRatio(), 1.0f, 1000.0f);
-    XMStoreFloat4x4(&mProj, P);
-}
-
-void TreeBillboardsApp::Update(const GameTimer& gt)
-{
-    OnKeyboardInput(gt);
-	UpdateCamera(gt);
-
-    // Cycle through the circular frame resource array.
-    mCurrFrameResourceIndex = (mCurrFrameResourceIndex + 1) % gNumFrameResources;
-    mCurrFrameResource = mFrameResources[mCurrFrameResourceIndex].get();
-
-    // Has the GPU finished processing the commands of the current frame resource?
-    // If not, wait until the GPU has completed commands up to this fence point.
-    if(mCurrFrameResource->Fence != 0 && mFence->GetCompletedValue() < mCurrFrameResource->Fence)
-    {
-        HANDLE eventHandle = CreateEventEx(nullptr, nullptr, false, EVENT_ALL_ACCESS);
-        ThrowIfFailed(mFence->SetEventOnCompletion(mCurrFrameResource->Fence, eventHandle));
-        WaitForSingleObject(eventHandle, INFINITE);
-        CloseHandle(eventHandle);
-    }
-
-	AnimateMaterials(gt);
-	UpdateObjectCBs(gt);
-	UpdateMaterialCBs(gt);
-	UpdateMainPassCB(gt);
-    UpdateWaves(gt);
-}
-
-void TreeBillboardsApp::Draw(const GameTimer& gt)
-{
-    auto cmdListAlloc = mCurrFrameResource->CmdListAlloc;
-
-    // Reuse the memory associated with command recording.
-    // We can only reset when the associated command lists have finished execution on the GPU.
-    ThrowIfFailed(cmdListAlloc->Reset());
-
-    // A command list can be reset after it has been added to the command queue via ExecuteCommandList.
-    // Reusing the command list reuses memory.
-    ThrowIfFailed(mCommandList->Reset(cmdListAlloc.Get(), mPSOs["opaque"].Get()));
-
-    mCommandList->RSSetViewports(1, &mScreenViewport);
-    mCommandList->RSSetScissorRects(1, &mScissorRect);
-
-    // Indicate a state transition on the resource usage.
-	mCommandList->ResourceBarrier(1, &CD3DX12_RESOURCE_BARRIER::Transition(CurrentBackBuffer(),
-		D3D12_RESOURCE_STATE_PRESENT, D3D12_RESOURCE_STATE_RENDER_TARGET));
-
-    // Clear the back buffer and depth buffer.
-    mCommandList->ClearRenderTargetView(CurrentBackBufferView(), (float*)&mMainPassCB.FogColor, 0, nullptr);
-    mCommandList->ClearDepthStencilView(DepthStencilView(), D3D12_CLEAR_FLAG_DEPTH | D3D12_CLEAR_FLAG_STENCIL, 1.0f, 0, 0, nullptr);
-
-    // Specify the buffers we are going to render to.
-    mCommandList->OMSetRenderTargets(1, &CurrentBackBufferView(), true, &DepthStencilView());
-
-	ID3D12DescriptorHeap* descriptorHeaps[] = { mSrvDescriptorHeap.Get() };
-	mCommandList->SetDescriptorHeaps(_countof(descriptorHeaps), descriptorHeaps);
-
-	mCommandList->SetGraphicsRootSignature(mRootSignature.Get());
-
-	auto passCB = mCurrFrameResource->PassCB->Resource();
-	mCommandList->SetGraphicsRootConstantBufferView(2, passCB->GetGPUVirtualAddress());
-
-    DrawRenderItems(mCommandList.Get(), mRitemLayer[(int)RenderLayer::Opaque]);
-
-	mCommandList->SetPipelineState(mPSOs["alphaTested"].Get());
-	DrawRenderItems(mCommandList.Get(), mRitemLayer[(int)RenderLayer::AlphaTested]);
-
-	mCommandList->SetPipelineState(mPSOs["treeSprites"].Get());
-	DrawRenderItems(mCommandList.Get(), mRitemLayer[(int)RenderLayer::AlphaTestedTreeSprites]);
-
-	mCommandList->SetPipelineState(mPSOs["transparent"].Get());
-	DrawRenderItems(mCommandList.Get(), mRitemLayer[(int)RenderLayer::Transparent]);
-
-    // Indicate a state transition on the resource usage.
-	mCommandList->ResourceBarrier(1, &CD3DX12_RESOURCE_BARRIER::Transition(CurrentBackBuffer(),
-		D3D12_RESOURCE_STATE_RENDER_TARGET, D3D12_RESOURCE_STATE_PRESENT));
-
-    // Done recording commands.
-    ThrowIfFailed(mCommandList->Close());
-
-    // Add the command list to the queue for execution.
-    ID3D12CommandList* cmdsLists[] = { mCommandList.Get() };
-    mCommandQueue->ExecuteCommandLists(_countof(cmdsLists), cmdsLists);
-
-    // Swap the back and front buffers
-    ThrowIfFailed(mSwapChain->Present(0, 0));
-	mCurrBackBuffer = (mCurrBackBuffer + 1) % SwapChainBufferCount;
-
-    // Advance the fence value to mark commands up to this fence point.
-    mCurrFrameResource->Fence = ++mCurrentFence;
-
-    // Add an instruction to the command queue to set a new fence point. 
-    // Because we are on the GPU timeline, the new fence point won't be 
-    // set until the GPU finishes processing all the commands prior to this Signal().
-    mCommandQueue->Signal(mFence.Get(), mCurrentFence);
-}
-
-void TreeBillboardsApp::OnMouseDown(WPARAM btnState, int x, int y)
-{
-    mLastMousePos.x = x;
-    mLastMousePos.y = y;
-
-    SetCapture(mhMainWnd);
-}
-
-void TreeBillboardsApp::OnMouseUp(WPARAM btnState, int x, int y)
-{
-    ReleaseCapture();
-}
-
-void TreeBillboardsApp::OnMouseMove(WPARAM btnState, int x, int y)
-{
-    if((btnState & MK_LBUTTON) != 0)
-    {
-        // Make each pixel correspond to a quarter of a degree.
-        float dx = XMConvertToRadians(0.25f*static_cast<float>(x - mLastMousePos.x));
-        float dy = XMConvertToRadians(0.25f*static_cast<float>(y - mLastMousePos.y));
-
-        // Update angles based on input to orbit camera around box.
-        mTheta += dx;
-        mPhi += dy;
-
-        // Restrict the angle mPhi.
-        mPhi = MathHelper::Clamp(mPhi, 0.1f, MathHelper::Pi - 0.1f);
-    }
-    else if((btnState & MK_RBUTTON) != 0)
-    {
-        // Make each pixel correspond to 0.2 unit in the scene.
-        float dx = 0.2f*static_cast<float>(x - mLastMousePos.x);
-        float dy = 0.2f*static_cast<float>(y - mLastMousePos.y);
-
-        // Update the camera radius based on input.
-        mRadius += dx - dy;
-
-        // Restrict the radius.
-        mRadius = MathHelper::Clamp(mRadius, 5.0f, 150.0f);
-    }
-
-    mLastMousePos.x = x;
-    mLastMousePos.y = y;
-}
- 
-void TreeBillboardsApp::OnKeyboardInput(const GameTimer& gt)
-{
-}
- 
-void TreeBillboardsApp::UpdateCamera(const GameTimer& gt)
-{
-	// Convert Spherical to Cartesian coordinates.
-	mEyePos.x = mRadius*sinf(mPhi)*cosf(mTheta);
-	mEyePos.z = mRadius*sinf(mPhi)*sinf(mTheta);
-	mEyePos.y = mRadius*cosf(mPhi);
-
-	// Build the view matrix.
-	XMVECTOR pos = XMVectorSet(mEyePos.x, mEyePos.y, mEyePos.z, 1.0f);
-	XMVECTOR target = XMVectorZero();
-	XMVECTOR up = XMVectorSet(0.0f, 1.0f, 0.0f, 0.0f);
-
-	XMMATRIX view = XMMatrixLookAtLH(pos, target, up);
-	XMStoreFloat4x4(&mView, view);
-}
-
-void TreeBillboardsApp::AnimateMaterials(const GameTimer& gt)
-{
-	// Scroll the water material texture coordinates.
-	auto waterMat = mMaterials["water"].get();
-
-	float& tu = waterMat->MatTransform(3, 0);
-	float& tv = waterMat->MatTransform(3, 1);
-
-	tu += 0.1f * gt.DeltaTime();
-	tv += 0.02f * gt.DeltaTime();
-
-	if(tu >= 1.0f)
-		tu -= 1.0f;
-
-	if(tv >= 1.0f)
-		tv -= 1.0f;
-
-	waterMat->MatTransform(3, 0) = tu;
-	waterMat->MatTransform(3, 1) = tv;
-
-	// Material has changed, so need to update cbuffer.
-	waterMat->NumFramesDirty = gNumFrameResources;
-}
-
-void TreeBillboardsApp::UpdateObjectCBs(const GameTimer& gt)
-{
-	auto currObjectCB = mCurrFrameResource->ObjectCB.get();
-	for(auto& e : mAllRitems)
-	{
-		// Only update the cbuffer data if the constants have changed.  
-		// This needs to be tracked per frame resource.
-		if(e->NumFramesDirty > 0)
-		{
-			XMMATRIX world = XMLoadFloat4x4(&e->World);
-			XMMATRIX texTransform = XMLoadFloat4x4(&e->TexTransform);
-
-			ObjectConstants objConstants;
-			XMStoreFloat4x4(&objConstants.World, XMMatrixTranspose(world));
-			XMStoreFloat4x4(&objConstants.TexTransform, XMMatrixTranspose(texTransform));
-
-			currObjectCB->CopyData(e->ObjCBIndex, objConstants);
-
-			// Next FrameResource need to be updated too.
-			e->NumFramesDirty--;
-		}
-	}
-}
-
-void TreeBillboardsApp::UpdateMaterialCBs(const GameTimer& gt)
-{
-	auto currMaterialCB = mCurrFrameResource->MaterialCB.get();
-	for(auto& e : mMaterials)
-	{
-		// Only update the cbuffer data if the constants have changed.  If the cbuffer
-		// data changes, it needs to be updated for each FrameResource.
-		Material* mat = e.second.get();
-		if(mat->NumFramesDirty > 0)
-		{
-			XMMATRIX matTransform = XMLoadFloat4x4(&mat->MatTransform);
-
-			MaterialConstants matConstants;
-			matConstants.DiffuseAlbedo = mat->DiffuseAlbedo;
-			matConstants.FresnelR0 = mat->FresnelR0;
-			matConstants.Roughness = mat->Roughness;
-			XMStoreFloat4x4(&matConstants.MatTransform, XMMatrixTranspose(matTransform));
-
-			currMaterialCB->CopyData(mat->MatCBIndex, matConstants);
-
-			// Next FrameResource need to be updated too.
-			mat->NumFramesDirty--;
-		}
-	}
-}
-
-void TreeBillboardsApp::UpdateMainPassCB(const GameTimer& gt)
-{
-	XMMATRIX view = XMLoadFloat4x4(&mView);
-	XMMATRIX proj = XMLoadFloat4x4(&mProj);
-
-	XMMATRIX viewProj = XMMatrixMultiply(view, proj);
-	XMMATRIX invView = XMMatrixInverse(&XMMatrixDeterminant(view), view);
-	XMMATRIX invProj = XMMatrixInverse(&XMMatrixDeterminant(proj), proj);
-	XMMATRIX invViewProj = XMMatrixInverse(&XMMatrixDeterminant(viewProj), viewProj);
-
-	XMStoreFloat4x4(&mMainPassCB.View, XMMatrixTranspose(view));
-	XMStoreFloat4x4(&mMainPassCB.InvView, XMMatrixTranspose(invView));
-	XMStoreFloat4x4(&mMainPassCB.Proj, XMMatrixTranspose(proj));
-	XMStoreFloat4x4(&mMainPassCB.InvProj, XMMatrixTranspose(invProj));
-	XMStoreFloat4x4(&mMainPassCB.ViewProj, XMMatrixTranspose(viewProj));
-	XMStoreFloat4x4(&mMainPassCB.InvViewProj, XMMatrixTranspose(invViewProj));
-	mMainPassCB.EyePosW = mEyePos;
-	mMainPassCB.RenderTargetSize = XMFLOAT2((float)mClientWidth, (float)mClientHeight);
-	mMainPassCB.InvRenderTargetSize = XMFLOAT2(1.0f / mClientWidth, 1.0f / mClientHeight);
-	mMainPassCB.NearZ = 1.0f;
-	mMainPassCB.FarZ = 1000.0f;
-	mMainPassCB.TotalTime = gt.TotalTime();
-	mMainPassCB.DeltaTime = gt.DeltaTime();
-	mMainPassCB.AmbientLight = { 0.25f, 0.25f, 0.35f, 1.0f };
-	mMainPassCB.Lights[0].Direction = { 0.57735f, -0.57735f, 0.57735f };
-	mMainPassCB.Lights[0].Strength = { 0.6f, 0.6f, 0.6f };
-	mMainPassCB.Lights[1].Direction = { -0.57735f, -0.57735f, 0.57735f };
-	mMainPassCB.Lights[1].Strength = { 0.3f, 0.3f, 0.3f };
-	mMainPassCB.Lights[2].Direction = { 0.0f, -0.707f, -0.707f };
-	mMainPassCB.Lights[2].Strength = { 0.15f, 0.15f, 0.15f };
-
-	auto currPassCB = mCurrFrameResource->PassCB.get();
-	currPassCB->CopyData(0, mMainPassCB);
-}
-
-void TreeBillboardsApp::UpdateWaves(const GameTimer& gt)
-{
-	// Every quarter second, generate a random wave.
-	static float t_base = 0.0f;
-	if((mTimer.TotalTime() - t_base) >= 0.25f)
-	{
-		t_base += 0.25f;
-
-		int i = MathHelper::Rand(4, mWaves->RowCount() - 5);
-		int j = MathHelper::Rand(4, mWaves->ColumnCount() - 5);
-
-		float r = MathHelper::RandF(0.2f, 0.5f);
-
-		mWaves->Disturb(i, j, r);
-	}
-
-	// Update the wave simulation.
-	mWaves->Update(gt.DeltaTime());
-
-	// Update the wave vertex buffer with the new solution.
-	auto currWavesVB = mCurrFrameResource->WavesVB.get();
-	for(int i = 0; i < mWaves->VertexCount(); ++i)
-	{
-		Vertex v;
-
-		v.Pos = mWaves->Position(i);
-		v.Normal = mWaves->Normal(i);
-		
-		// Derive tex-coords from position by 
-		// mapping [-w/2,w/2] --> [0,1]
-		v.TexC.x = 0.5f + v.Pos.x / mWaves->Width();
-		v.TexC.y = 0.5f - v.Pos.z / mWaves->Depth();
-
-		currWavesVB->CopyData(i, v);
-	}
-
-	// Set the dynamic VB of the wave renderitem to the current frame VB.
-	mWavesRitem->Geo->VertexBufferGPU = currWavesVB->Resource();
-}
-
-
-
-void TreeBillboardsApp::BuildCastleGeometry()
-
-{
-
-	BuildCastleWalls();
-
-	BuildCastleCorners();
-
-}
-
-
-
-void TreeBillboardsApp::BuildCastleCorners()
-{
-	// Create a singular wall geometry, which will then be copied to make multiple walls
-
-	GeometryGenerator geoGen;
-	GeometryGenerator::MeshData corner = geoGen.CreateCylinder(1.0f, 1.0f, 1.0f, 15, 10);
-
-	std::vector<Vertex> vertices(corner.Vertices.size());
-	for (size_t i = 0; i < corner.Vertices.size(); ++i)
-	{
-		auto& p = corner.Vertices[i].Position;
-		vertices[i].Pos = p;
-		vertices[i].Normal = corner.Vertices[i].Normal;
-		vertices[i].TexC = corner.Vertices[i].TexC;
-	}
-
-	const UINT vbByteSize = (UINT)vertices.size() * sizeof(Vertex);
-
-	std::vector<std::uint16_t> indices = corner.GetIndices16();
-	const UINT ibByteSize = (UINT)indices.size() * sizeof(std::uint16_t);
-
-	auto geo = std::make_unique<MeshGeometry>();
-	geo->Name = "wallGeo";
-
-	ThrowIfFailed(D3DCreateBlob(vbByteSize, &geo->VertexBufferCPU));
-	CopyMemory(geo->VertexBufferCPU->GetBufferPointer(), vertices.data(), vbByteSize);
-
-	ThrowIfFailed(D3DCreateBlob(ibByteSize, &geo->IndexBufferCPU));
-	CopyMemory(geo->IndexBufferCPU->GetBufferPointer(), indices.data(), ibByteSize);
-
-	geo->VertexBufferGPU = d3dUtil::CreateDefaultBuffer(md3dDevice.Get(),
-		mCommandList.Get(), vertices.data(), vbByteSize, geo->VertexBufferUploader);
-
-	geo->IndexBufferGPU = d3dUtil::CreateDefaultBuffer(md3dDevice.Get(),
-		mCommandList.Get(), indices.data(), ibByteSize, geo->IndexBufferUploader);
-
-	geo->VertexByteStride = sizeof(Vertex);
-	geo->VertexBufferByteSize = vbByteSize;
-	geo->IndexFormat = DXGI_FORMAT_R16_UINT;
-	geo->IndexBufferByteSize = ibByteSize;
-
-	SubmeshGeometry submesh;
-	submesh.IndexCount = (UINT)indices.size();
-	submesh.StartIndexLocation = 0;
-	submesh.BaseVertexLocation = 0;
-
-	geo->DrawArgs["corner"] = submesh;
-
-	mGeometries["cornerGeo"] = std::move(geo);
-}
-
-
-
-void TreeBillboardsApp::BuildCastleWalls()
-{
-
-	// Create a singular wall geometry, which will then be copied to make multiple walls
-
-	GeometryGenerator geoGen;
-	GeometryGenerator::MeshData wall = geoGen.CreateBox(1.0f, 1.0f, 1.0f, 3);
-
-	std::vector<Vertex> vertices(wall.Vertices.size());
-	for (size_t i = 0; i < wall.Vertices.size(); ++i)
-	{
-		auto& p = wall.Vertices[i].Position;
-		vertices[i].Pos = p;
-		vertices[i].Normal = wall.Vertices[i].Normal;
-		vertices[i].TexC = wall.Vertices[i].TexC;
-	}
-
-	const UINT vbByteSize = (UINT)vertices.size() * sizeof(Vertex);
-
-	std::vector<std::uint16_t> indices = wall.GetIndices16();
-	const UINT ibByteSize = (UINT)indices.size() * sizeof(std::uint16_t);
-
-	auto geo = std::make_unique<MeshGeometry>();
-	geo->Name = "wallGeo";
-
-	ThrowIfFailed(D3DCreateBlob(vbByteSize, &geo->VertexBufferCPU));
-	CopyMemory(geo->VertexBufferCPU->GetBufferPointer(), vertices.data(), vbByteSize);
-
-	ThrowIfFailed(D3DCreateBlob(ibByteSize, &geo->IndexBufferCPU));
-	CopyMemory(geo->IndexBufferCPU->GetBufferPointer(), indices.data(), ibByteSize);
-
-	geo->VertexBufferGPU = d3dUtil::CreateDefaultBuffer(md3dDevice.Get(),
-		mCommandList.Get(), vertices.data(), vbByteSize, geo->VertexBufferUploader);
-
-	geo->IndexBufferGPU = d3dUtil::CreateDefaultBuffer(md3dDevice.Get(),
-		mCommandList.Get(), indices.data(), ibByteSize, geo->IndexBufferUploader);
-
-	geo->VertexByteStride = sizeof(Vertex);
-	geo->VertexBufferByteSize = vbByteSize;
-	geo->IndexFormat = DXGI_FORMAT_R16_UINT;
-	geo->IndexBufferByteSize = ibByteSize;
-
-	SubmeshGeometry submesh;
-	submesh.IndexCount = (UINT)indices.size();
-	submesh.StartIndexLocation = 0;
-	submesh.BaseVertexLocation = 0;
-
-	geo->DrawArgs["wall"] = submesh;
-
-	mGeometries["wallGeo"] = std::move(geo);
-
-}
-
-void TreeBillboardsApp::LoadTextures()
-{
-	auto grassTex = std::make_unique<Texture>();
-	grassTex->Name = "grassTex";
-	grassTex->Filename = L"../../Textures/greengrass.dds";
-	ThrowIfFailed(DirectX::CreateDDSTextureFromFile12(md3dDevice.Get(),
-		mCommandList.Get(), grassTex->Filename.c_str(),
-		grassTex->Resource, grassTex->UploadHeap));
-
-	auto waterTex = std::make_unique<Texture>();
-	waterTex->Name = "waterTex";
-	waterTex->Filename = L"../../Textures/water1.dds";
-	ThrowIfFailed(DirectX::CreateDDSTextureFromFile12(md3dDevice.Get(),
-		mCommandList.Get(), waterTex->Filename.c_str(),
-		waterTex->Resource, waterTex->UploadHeap));
-
-	auto brickTex = std::make_unique<Texture>();
-	brickTex->Name = "brickTex";
-	brickTex->Filename = L"../../Textures/brick.dds";
-	ThrowIfFailed(DirectX::CreateDDSTextureFromFile12(md3dDevice.Get(),
-		mCommandList.Get(), brickTex->Filename.c_str(),
-		brickTex->Resource, brickTex->UploadHeap));
-
-	auto marbleTex = std::make_unique<Texture>();
-	marbleTex->Name = "marbleTex";
-	marbleTex->Filename = L"../../Textures/marble.dds";
-	ThrowIfFailed(DirectX::CreateDDSTextureFromFile12(md3dDevice.Get(),
-		mCommandList.Get(), marbleTex->Filename.c_str(),
-		marbleTex->Resource, marbleTex->UploadHeap));
-
-	auto treeArrayTex = std::make_unique<Texture>();
-	treeArrayTex->Name = "treeArrayTex";
-	treeArrayTex->Filename = L"../../Textures/treeArray.dds";
-	ThrowIfFailed(DirectX::CreateDDSTextureFromFile12(md3dDevice.Get(),
-		mCommandList.Get(), treeArrayTex->Filename.c_str(),
-		treeArrayTex->Resource, treeArrayTex->UploadHeap));
-
-	
-
-	mTextures[grassTex->Name] = std::move(grassTex);
-	mTextures[waterTex->Name] = std::move(waterTex);
-	mTextures[brickTex->Name] = std::move(brickTex);
-	mTextures[marbleTex->Name] = std::move(marbleTex);
-	mTextures[treeArrayTex->Name] = std::move(treeArrayTex);
-	
-}
-
-void TreeBillboardsApp::BuildRootSignature()
-{
-<<<<<<< HEAD
-	// Create a singular wall geometry, which will then be copied to make multiple walls
-	GeometryGenerator geoGen;
-	GeometryGenerator::MeshData wall = geoGen.CreateBox(1.0f, 1.0f, 1.0f, 3);
-
-	std::vector<Vertex> vertices(wall.Vertices.size());
-	for (size_t i = 0; i < wall.Vertices.size(); ++i)
-	{
-		auto& p = wall.Vertices[i].Position;
-		vertices[i].Pos = p;
-		vertices[i].Normal = wall.Vertices[i].Normal;
-		vertices[i].TexC = wall.Vertices[i].TexC;
-	}
-
-	const UINT vbByteSize = (UINT)vertices.size() * sizeof(Vertex);
-
-	std::vector<std::uint16_t> indices = wall.GetIndices16();
-	const UINT ibByteSize = (UINT)indices.size() * sizeof(std::uint16_t);
-
-	auto geo = std::make_unique<MeshGeometry>();
-	geo->Name = "wallGeo";
-
-	ThrowIfFailed(D3DCreateBlob(vbByteSize, &geo->VertexBufferCPU));
-	CopyMemory(geo->VertexBufferCPU->GetBufferPointer(), vertices.data(), vbByteSize);
-
-	ThrowIfFailed(D3DCreateBlob(ibByteSize, &geo->IndexBufferCPU));
-	CopyMemory(geo->IndexBufferCPU->GetBufferPointer(), indices.data(), ibByteSize);
-
-	geo->VertexBufferGPU = d3dUtil::CreateDefaultBuffer(md3dDevice.Get(),
-		mCommandList.Get(), vertices.data(), vbByteSize, geo->VertexBufferUploader);
-
-	geo->IndexBufferGPU = d3dUtil::CreateDefaultBuffer(md3dDevice.Get(),
-		mCommandList.Get(), indices.data(), ibByteSize, geo->IndexBufferUploader);
-
-	geo->VertexByteStride = sizeof(Vertex);
-	geo->VertexBufferByteSize = vbByteSize;
-	geo->IndexFormat = DXGI_FORMAT_R16_UINT;
-	geo->IndexBufferByteSize = ibByteSize;
-
-	SubmeshGeometry submesh;
-	submesh.IndexCount = (UINT)indices.size();
-	submesh.StartIndexLocation = 0;
-	submesh.BaseVertexLocation = 0;
-
-	geo->DrawArgs["wall"] = submesh;
-
-	mGeometries["wallGeo"] = std::move(geo);
-}
-
-void TreeBillboardsApp::LoadTextures()
-{
-	auto grassTex = std::make_unique<Texture>();
-	grassTex->Name = "grassTex";
-	grassTex->Filename = L"../../Textures/greengrass.dds";
-	ThrowIfFailed(DirectX::CreateDDSTextureFromFile12(md3dDevice.Get(),
-		mCommandList.Get(), grassTex->Filename.c_str(),
-		grassTex->Resource, grassTex->UploadHeap));
-
-	auto waterTex = std::make_unique<Texture>();
-	waterTex->Name = "waterTex";
-	waterTex->Filename = L"../../Textures/water.dds";
-	ThrowIfFailed(DirectX::CreateDDSTextureFromFile12(md3dDevice.Get(),
-		mCommandList.Get(), waterTex->Filename.c_str(),
-		waterTex->Resource, waterTex->UploadHeap));
-
-	auto brickTex = std::make_unique<Texture>();
-	brickTex->Name = "brickTex";
-	brickTex->Filename = L"../../Textures/brick.dds";
-	ThrowIfFailed(DirectX::CreateDDSTextureFromFile12(md3dDevice.Get(),
-		mCommandList.Get(), brickTex->Filename.c_str(),
-		brickTex->Resource, brickTex->UploadHeap));
-
-	auto marbleTex = std::make_unique<Texture>();
-	marbleTex->Name = "marbleTex";
-	marbleTex->Filename = L"../../Textures/marble.dds";
-	ThrowIfFailed(DirectX::CreateDDSTextureFromFile12(md3dDevice.Get(),
-		mCommandList.Get(), marbleTex->Filename.c_str(),
-		marbleTex->Resource, marbleTex->UploadHeap));
-
-	auto woodTex = std::make_unique<Texture>();
-	woodTex->Name = "woodTex";
-	woodTex->Filename = L"../../Textures/wood.dds";
-	ThrowIfFailed(DirectX::CreateDDSTextureFromFile12(md3dDevice.Get(),
-		mCommandList.Get(), woodTex->Filename.c_str(),
-		woodTex->Resource, woodTex->UploadHeap));
-
-	auto crystalTex = std::make_unique<Texture>();
-	crystalTex->Name = "crystalTex";
-	crystalTex->Filename = L"../../Textures/crystal.dds";
-	ThrowIfFailed(DirectX::CreateDDSTextureFromFile12(md3dDevice.Get(),
-		mCommandList.Get(), crystalTex->Filename.c_str(),
-		crystalTex->Resource, crystalTex->UploadHeap));
-
-	auto treeArrayTex = std::make_unique<Texture>();
-	treeArrayTex->Name = "treeArrayTex";
-	treeArrayTex->Filename = L"../../Textures/treeArray.dds";
-	ThrowIfFailed(DirectX::CreateDDSTextureFromFile12(md3dDevice.Get(),
-		mCommandList.Get(), treeArrayTex->Filename.c_str(),
-		treeArrayTex->Resource, treeArrayTex->UploadHeap));
-
-	
-
-	mTextures[grassTex->Name] = std::move(grassTex);
-	mTextures[waterTex->Name] = std::move(waterTex);
-	mTextures[brickTex->Name] = std::move(brickTex);
-	mTextures[marbleTex->Name] = std::move(marbleTex);
-	mTextures[woodTex->Name] = std::move(woodTex);
-	mTextures[crystalTex->Name] = std::move(crystalTex);
-	mTextures[treeArrayTex->Name] = std::move(treeArrayTex);
-	
-}
-
-void TreeBillboardsApp::BuildRootSignature()
-{
-	CD3DX12_DESCRIPTOR_RANGE texTable;
-	texTable.Init(D3D12_DESCRIPTOR_RANGE_TYPE_SRV, 1, 0);
-
-    // Root parameter can be a table, root descriptor or root constants.
-    CD3DX12_ROOT_PARAMETER slotRootParameter[4];
-
-	// Perfomance TIP: Order from most frequent to least frequent.
-	slotRootParameter[0].InitAsDescriptorTable(1, &texTable, D3D12_SHADER_VISIBILITY_PIXEL);
-    slotRootParameter[1].InitAsConstantBufferView(0);
-    slotRootParameter[2].InitAsConstantBufferView(1);
-    slotRootParameter[3].InitAsConstantBufferView(2);
-
-	auto staticSamplers = GetStaticSamplers();
-
-    // A root signature is an array of root parameters.
-	CD3DX12_ROOT_SIGNATURE_DESC rootSigDesc(4, slotRootParameter,
-		(UINT)staticSamplers.size(), staticSamplers.data(),
-		D3D12_ROOT_SIGNATURE_FLAG_ALLOW_INPUT_ASSEMBLER_INPUT_LAYOUT);
-
-    // create a root signature with a single slot which points to a descriptor range consisting of a single constant buffer
-    ComPtr<ID3DBlob> serializedRootSig = nullptr;
-    ComPtr<ID3DBlob> errorBlob = nullptr;
-    HRESULT hr = D3D12SerializeRootSignature(&rootSigDesc, D3D_ROOT_SIGNATURE_VERSION_1,
-        serializedRootSig.GetAddressOf(), errorBlob.GetAddressOf());
-
-    if(errorBlob != nullptr)
-    {
-        ::OutputDebugStringA((char*)errorBlob->GetBufferPointer());
-    }
-    ThrowIfFailed(hr);
-
-    ThrowIfFailed(md3dDevice->CreateRootSignature(
-		0,
-        serializedRootSig->GetBufferPointer(),
-        serializedRootSig->GetBufferSize(),
-        IID_PPV_ARGS(mRootSignature.GetAddressOf())));
-}
-
-void TreeBillboardsApp::BuildDescriptorHeaps()
-{
-	//
-	// Create the SRV heap.
-	//
-	D3D12_DESCRIPTOR_HEAP_DESC srvHeapDesc = {};
-	srvHeapDesc.NumDescriptors = 7;
-	srvHeapDesc.Type = D3D12_DESCRIPTOR_HEAP_TYPE_CBV_SRV_UAV;
-	srvHeapDesc.Flags = D3D12_DESCRIPTOR_HEAP_FLAG_SHADER_VISIBLE;
-	ThrowIfFailed(md3dDevice->CreateDescriptorHeap(&srvHeapDesc, IID_PPV_ARGS(&mSrvDescriptorHeap)));
-
-	//
-	// Fill out the heap with actual descriptors.
-	//
-	CD3DX12_CPU_DESCRIPTOR_HANDLE hDescriptor(mSrvDescriptorHeap->GetCPUDescriptorHandleForHeapStart());
-
-	auto grassTex = mTextures["grassTex"]->Resource;
-	auto waterTex = mTextures["waterTex"]->Resource;
-	auto brickTex = mTextures["brickTex"]->Resource;
-	auto marbleTex = mTextures["marbleTex"]->Resource;
-	auto woodTex = mTextures["woodTex"]->Resource;
-	auto crystalTex = mTextures["crystalTex"]->Resource;
-	auto treeArrayTex = mTextures["treeArrayTex"]->Resource;
-	
-
-	D3D12_SHADER_RESOURCE_VIEW_DESC srvDesc = {};
-	srvDesc.Shader4ComponentMapping = D3D12_DEFAULT_SHADER_4_COMPONENT_MAPPING;
-	srvDesc.Format = grassTex->GetDesc().Format;
-	srvDesc.ViewDimension = D3D12_SRV_DIMENSION_TEXTURE2D;
-	srvDesc.Texture2D.MostDetailedMip = 0;
-	srvDesc.Texture2D.MipLevels = -1;
-	md3dDevice->CreateShaderResourceView(grassTex.Get(), &srvDesc, hDescriptor);
-
-	// next descriptor
-	hDescriptor.Offset(1, mCbvSrvDescriptorSize);
-
-	srvDesc.Format = waterTex->GetDesc().Format;
-	md3dDevice->CreateShaderResourceView(waterTex.Get(), &srvDesc, hDescriptor);
-
-	// next descriptor
-	hDescriptor.Offset(1, mCbvSrvDescriptorSize);
-
-	srvDesc.Format = brickTex->GetDesc().Format;
-	md3dDevice->CreateShaderResourceView(brickTex.Get(), &srvDesc, hDescriptor);
-
-	hDescriptor.Offset(1, mCbvSrvDescriptorSize);
-
-	srvDesc.Format = marbleTex->GetDesc().Format;
-	md3dDevice->CreateShaderResourceView(marbleTex.Get(), &srvDesc, hDescriptor);
-
-	hDescriptor.Offset(1, mCbvSrvDescriptorSize);
-
-	srvDesc.Format = woodTex->GetDesc().Format;
-	md3dDevice->CreateShaderResourceView(woodTex.Get(), &srvDesc, hDescriptor);
-
-	hDescriptor.Offset(1, mCbvSrvDescriptorSize);
-
-	srvDesc.Format = crystalTex->GetDesc().Format;
-	md3dDevice->CreateShaderResourceView(crystalTex.Get(), &srvDesc, hDescriptor);
-
-    // next descriptor
-	hDescriptor.Offset(1, mCbvSrvDescriptorSize);
-
-	auto desc = treeArrayTex->GetDesc();
-	srvDesc.ViewDimension = D3D12_SRV_DIMENSION_TEXTURE2DARRAY;
-	srvDesc.Format = treeArrayTex->GetDesc().Format;
-	srvDesc.Texture2DArray.MostDetailedMip = 0;
-	srvDesc.Texture2DArray.MipLevels = -1;
-	srvDesc.Texture2DArray.FirstArraySlice = 0;
-	srvDesc.Texture2DArray.ArraySize = treeArrayTex->GetDesc().DepthOrArraySize;
-	md3dDevice->CreateShaderResourceView(treeArrayTex.Get(), &srvDesc, hDescriptor);
-
-	
-}
-
-void TreeBillboardsApp::BuildShadersAndInputLayouts()
-{
-	const D3D_SHADER_MACRO defines[] =
-	{
-		//"FOG", "1",
-		NULL, NULL
-	};
-
-	const D3D_SHADER_MACRO alphaTestDefines[] =
-	{
-		//"FOG", "1",
-		"ALPHA_TEST", "1",
-		NULL, NULL
-	};
-
-	mShaders["standardVS"] = d3dUtil::CompileShader(L"Shaders\\Default.hlsl", nullptr, "VS", "vs_5_1");
-	mShaders["opaquePS"] = d3dUtil::CompileShader(L"Shaders\\Default.hlsl", defines, "PS", "ps_5_1");
-	mShaders["alphaTestedPS"] = d3dUtil::CompileShader(L"Shaders\\Default.hlsl", alphaTestDefines, "PS", "ps_5_1");
-
-	mShaders["treeSpriteVS"] = d3dUtil::CompileShader(L"Shaders\\TreeSprite.hlsl", nullptr, "VS", "vs_5_1");
-	mShaders["treeSpriteGS"] = d3dUtil::CompileShader(L"Shaders\\TreeSprite.hlsl", nullptr, "GS", "gs_5_1");
-	mShaders["treeSpritePS"] = d3dUtil::CompileShader(L"Shaders\\TreeSprite.hlsl", alphaTestDefines, "PS", "ps_5_1");
-
-    mStdInputLayout =
-    {
-        { "POSITION", 0, DXGI_FORMAT_R32G32B32_FLOAT, 0, 0, D3D12_INPUT_CLASSIFICATION_PER_VERTEX_DATA, 0 },
-        { "NORMAL", 0, DXGI_FORMAT_R32G32B32_FLOAT, 0, 12, D3D12_INPUT_CLASSIFICATION_PER_VERTEX_DATA, 0 },
-		{ "TEXCOORD", 0, DXGI_FORMAT_R32G32_FLOAT, 0, 24, D3D12_INPUT_CLASSIFICATION_PER_VERTEX_DATA, 0 },
-    };
-
-	mTreeSpriteInputLayout =
-	{
-		{ "POSITION", 0, DXGI_FORMAT_R32G32B32_FLOAT, 0, 0, D3D12_INPUT_CLASSIFICATION_PER_VERTEX_DATA, 0 },
-		{ "SIZE", 0, DXGI_FORMAT_R32G32_FLOAT, 0, 12, D3D12_INPUT_CLASSIFICATION_PER_VERTEX_DATA, 0 },
-	};
-}
-
-void TreeBillboardsApp::BuildLandGeometry()
-{
-    GeometryGenerator geoGen;
-    GeometryGenerator::MeshData grid = geoGen.CreateGrid(160.0f, 160.0f, 50, 50);
-
-    //
-    // Extract the vertex elements we are interested and apply the height function to
-    // each vertex.  In addition, color the vertices based on their height so we have
-    // sandy looking beaches, grassy low hills, and snow mountain peaks.
-    //
-
-    std::vector<Vertex> vertices(grid.Vertices.size());
-    for(size_t i = 0; i < grid.Vertices.size(); ++i)
-    {
-        auto& p = grid.Vertices[i].Position;
-        vertices[i].Pos = p;
-		vertices[i].Pos.y = -1.0f; //GetHillsHeight(p.x, p.z);
-		vertices[i].Normal = XMFLOAT3(p.x, 1.0f, p.y); //GetHillsNormal(p.x, p.z);
-		vertices[i].TexC = grid.Vertices[i].TexC;
-    }
-
-    const UINT vbByteSize = (UINT)vertices.size() * sizeof(Vertex);
-
-    std::vector<std::uint16_t> indices = grid.GetIndices16();
-    const UINT ibByteSize = (UINT)indices.size() * sizeof(std::uint16_t);
-
-	auto geo = std::make_unique<MeshGeometry>();
-	geo->Name = "landGeo";
-
-	ThrowIfFailed(D3DCreateBlob(vbByteSize, &geo->VertexBufferCPU));
-	CopyMemory(geo->VertexBufferCPU->GetBufferPointer(), vertices.data(), vbByteSize);
-
-	ThrowIfFailed(D3DCreateBlob(ibByteSize, &geo->IndexBufferCPU));
-	CopyMemory(geo->IndexBufferCPU->GetBufferPointer(), indices.data(), ibByteSize);
-
-	geo->VertexBufferGPU = d3dUtil::CreateDefaultBuffer(md3dDevice.Get(),
-		mCommandList.Get(), vertices.data(), vbByteSize, geo->VertexBufferUploader);
-
-	geo->IndexBufferGPU = d3dUtil::CreateDefaultBuffer(md3dDevice.Get(),
-		mCommandList.Get(), indices.data(), ibByteSize, geo->IndexBufferUploader);
-
-	geo->VertexByteStride = sizeof(Vertex);
-	geo->VertexBufferByteSize = vbByteSize;
-	geo->IndexFormat = DXGI_FORMAT_R16_UINT;
-	geo->IndexBufferByteSize = ibByteSize;
-
-	SubmeshGeometry submesh;
-	submesh.IndexCount = (UINT)indices.size();
-	submesh.StartIndexLocation = 0;
-	submesh.BaseVertexLocation = 0;
-
-	geo->DrawArgs["grid"] = submesh;
-
-	mGeometries["landGeo"] = std::move(geo);
-}
-
-void TreeBillboardsApp::BuildWavesGeometry()
-{
-    std::vector<std::uint16_t> indices(3 * mWaves->TriangleCount()); // 3 indices per face
-	assert(mWaves->VertexCount() < 0x0000ffff);
-
-    // Iterate over each quad.
-    int m = mWaves->RowCount();
-    int n = mWaves->ColumnCount();
-    int k = 0;
-    for(int i = 0; i < m - 1; ++i)
-    {
-        for(int j = 0; j < n - 1; ++j)
-        {
-            indices[k] = i*n + j;
-            indices[k + 1] = i*n + j + 1;
-            indices[k + 2] = (i + 1)*n + j;
-
-            indices[k + 3] = (i + 1)*n + j;
-            indices[k + 4] = i*n + j + 1;
-            indices[k + 5] = (i + 1)*n + j + 1;
-
-            k += 6; // next quad
-        }
-    }
-
-	UINT vbByteSize = mWaves->VertexCount()*sizeof(Vertex);
-	UINT ibByteSize = (UINT)indices.size()*sizeof(std::uint16_t);
-
-	auto geo = std::make_unique<MeshGeometry>();
-	geo->Name = "waterGeo";
-
-	// Set dynamically.
-	geo->VertexBufferCPU = nullptr;
-	geo->VertexBufferGPU = nullptr;
-
-	ThrowIfFailed(D3DCreateBlob(ibByteSize, &geo->IndexBufferCPU));
-	CopyMemory(geo->IndexBufferCPU->GetBufferPointer(), indices.data(), ibByteSize);
-
-	geo->IndexBufferGPU = d3dUtil::CreateDefaultBuffer(md3dDevice.Get(),
-		mCommandList.Get(), indices.data(), ibByteSize, geo->IndexBufferUploader);
-
-	geo->VertexByteStride = sizeof(Vertex);
-	geo->VertexBufferByteSize = vbByteSize;
-	geo->IndexFormat = DXGI_FORMAT_R16_UINT;
-	geo->IndexBufferByteSize = ibByteSize;
-
-	SubmeshGeometry submesh;
-	submesh.IndexCount = (UINT)indices.size();
-	submesh.StartIndexLocation = 0;
-	submesh.BaseVertexLocation = 0;
-
-	geo->DrawArgs["grid"] = submesh;
-
-	mGeometries["waterGeo"] = std::move(geo);
-}
-
-void TreeBillboardsApp::BuildBoxGeometry()
-{
-	GeometryGenerator geoGen;
-	GeometryGenerator::MeshData box = geoGen.CreateBox(8.0f, 8.0f, 8.0f, 3);
-
-	std::vector<Vertex> vertices(box.Vertices.size());
-	for (size_t i = 0; i < box.Vertices.size(); ++i)
-	{
-		auto& p = box.Vertices[i].Position;
-		vertices[i].Pos = p;
-		vertices[i].Normal = box.Vertices[i].Normal;
-		vertices[i].TexC = box.Vertices[i].TexC;
-	}
-
-	const UINT vbByteSize = (UINT)vertices.size() * sizeof(Vertex);
-
-	std::vector<std::uint16_t> indices = box.GetIndices16();
-	const UINT ibByteSize = (UINT)indices.size() * sizeof(std::uint16_t);
-
-	auto geo = std::make_unique<MeshGeometry>();
-	geo->Name = "boxGeo";
-
-	ThrowIfFailed(D3DCreateBlob(vbByteSize, &geo->VertexBufferCPU));
-	CopyMemory(geo->VertexBufferCPU->GetBufferPointer(), vertices.data(), vbByteSize);
-
-	ThrowIfFailed(D3DCreateBlob(ibByteSize, &geo->IndexBufferCPU));
-	CopyMemory(geo->IndexBufferCPU->GetBufferPointer(), indices.data(), ibByteSize);
-
-	geo->VertexBufferGPU = d3dUtil::CreateDefaultBuffer(md3dDevice.Get(),
-		mCommandList.Get(), vertices.data(), vbByteSize, geo->VertexBufferUploader);
-
-	geo->IndexBufferGPU = d3dUtil::CreateDefaultBuffer(md3dDevice.Get(),
-		mCommandList.Get(), indices.data(), ibByteSize, geo->IndexBufferUploader);
-
-	geo->VertexByteStride = sizeof(Vertex);
-	geo->VertexBufferByteSize = vbByteSize;
-	geo->IndexFormat = DXGI_FORMAT_R16_UINT;
-	geo->IndexBufferByteSize = ibByteSize;
-
-	SubmeshGeometry submesh;
-	submesh.IndexCount = (UINT)indices.size();
-	submesh.StartIndexLocation = 0;
-	submesh.BaseVertexLocation = 0;
-
-	geo->DrawArgs["box"] = submesh;
-
-	mGeometries["boxGeo"] = std::move(geo);
-}
-
-void TreeBillboardsApp::BuildTreeSpritesGeometry()
-{
-	//step5
-	struct TreeSpriteVertex
-	{
-		XMFLOAT3 Pos;
-		XMFLOAT2 Size;
-	};
-
-	static const int treeCount = 16;
-	std::array<TreeSpriteVertex, 16> vertices;
-	for(UINT i = 0; i < treeCount; ++i)
-	{
-		float x = MathHelper::RandF(-45.0f, 45.0f);
-		float z = MathHelper::RandF(-45.0f, 45.0f);
-		float y = 0.0f; //GetHillsHeight(x, z);
-
-		// Move tree slightly above land height.
-		y += 8.0f;
-
-		vertices[i].Pos = XMFLOAT3(x, y, z);
-		vertices[i].Size = XMFLOAT2(20.0f, 20.0f);
-	}
-
-	std::array<std::uint16_t, 16> indices =
-	{
-		0, 1, 2, 3, 4, 5, 6, 7,
-		8, 9, 10, 11, 12, 13, 14, 15
-	};
-
-	const UINT vbByteSize = (UINT)vertices.size() * sizeof(TreeSpriteVertex);
-	const UINT ibByteSize = (UINT)indices.size() * sizeof(std::uint16_t);
-
-	auto geo = std::make_unique<MeshGeometry>();
-	geo->Name = "treeSpritesGeo";
-
-	ThrowIfFailed(D3DCreateBlob(vbByteSize, &geo->VertexBufferCPU));
-	CopyMemory(geo->VertexBufferCPU->GetBufferPointer(), vertices.data(), vbByteSize);
-
-	ThrowIfFailed(D3DCreateBlob(ibByteSize, &geo->IndexBufferCPU));
-	CopyMemory(geo->IndexBufferCPU->GetBufferPointer(), indices.data(), ibByteSize);
-
-	geo->VertexBufferGPU = d3dUtil::CreateDefaultBuffer(md3dDevice.Get(),
-		mCommandList.Get(), vertices.data(), vbByteSize, geo->VertexBufferUploader);
-
-	geo->IndexBufferGPU = d3dUtil::CreateDefaultBuffer(md3dDevice.Get(),
-		mCommandList.Get(), indices.data(), ibByteSize, geo->IndexBufferUploader);
-
-	geo->VertexByteStride = sizeof(TreeSpriteVertex);
-	geo->VertexBufferByteSize = vbByteSize;
-	geo->IndexFormat = DXGI_FORMAT_R16_UINT;
-	geo->IndexBufferByteSize = ibByteSize;
-
-	SubmeshGeometry submesh;
-	submesh.IndexCount = (UINT)indices.size();
-	submesh.StartIndexLocation = 0;
-	submesh.BaseVertexLocation = 0;
-
-	geo->DrawArgs["points"] = submesh;
-
-	mGeometries["treeSpritesGeo"] = std::move(geo);
-}
-
-void TreeBillboardsApp::BuildPSOs()
-{
-    D3D12_GRAPHICS_PIPELINE_STATE_DESC opaquePsoDesc;
-
-	//
-	// PSO for opaque objects.
-	//
-    ZeroMemory(&opaquePsoDesc, sizeof(D3D12_GRAPHICS_PIPELINE_STATE_DESC));
-	opaquePsoDesc.InputLayout = { mStdInputLayout.data(), (UINT)mStdInputLayout.size() };
-	opaquePsoDesc.pRootSignature = mRootSignature.Get();
-	opaquePsoDesc.VS = 
-	{ 
-		reinterpret_cast<BYTE*>(mShaders["standardVS"]->GetBufferPointer()), 
-		mShaders["standardVS"]->GetBufferSize()
-	};
-	opaquePsoDesc.PS = 
-	{ 
-		reinterpret_cast<BYTE*>(mShaders["opaquePS"]->GetBufferPointer()),
-		mShaders["opaquePS"]->GetBufferSize()
-	};
-	opaquePsoDesc.RasterizerState = CD3DX12_RASTERIZER_DESC(D3D12_DEFAULT);
-	opaquePsoDesc.BlendState = CD3DX12_BLEND_DESC(D3D12_DEFAULT);
-	opaquePsoDesc.DepthStencilState = CD3DX12_DEPTH_STENCIL_DESC(D3D12_DEFAULT);
-	opaquePsoDesc.SampleMask = UINT_MAX;
-	opaquePsoDesc.PrimitiveTopologyType = D3D12_PRIMITIVE_TOPOLOGY_TYPE_TRIANGLE;
-	opaquePsoDesc.NumRenderTargets = 1;
-	opaquePsoDesc.RTVFormats[0] = mBackBufferFormat;
-
-	//there is abug with F2 key that is supposed to turn on the multisampling!
-//Set4xMsaaState(true);
-	//m4xMsaaState = true;
-
-	opaquePsoDesc.SampleDesc.Count = m4xMsaaState ? 4 : 1;
-	opaquePsoDesc.SampleDesc.Quality = m4xMsaaState ? (m4xMsaaQuality - 1) : 0;
-	opaquePsoDesc.DSVFormat = mDepthStencilFormat;
-    ThrowIfFailed(md3dDevice->CreateGraphicsPipelineState(&opaquePsoDesc, IID_PPV_ARGS(&mPSOs["opaque"])));
-
-	//
-	// PSO for transparent objects
-	//
-
-	D3D12_GRAPHICS_PIPELINE_STATE_DESC transparentPsoDesc = opaquePsoDesc;
-
-	D3D12_RENDER_TARGET_BLEND_DESC transparencyBlendDesc;
-	transparencyBlendDesc.BlendEnable = true;
-	transparencyBlendDesc.LogicOpEnable = false;
-	transparencyBlendDesc.SrcBlend = D3D12_BLEND_SRC_ALPHA;
-	transparencyBlendDesc.DestBlend = D3D12_BLEND_INV_SRC_ALPHA;
-	transparencyBlendDesc.BlendOp = D3D12_BLEND_OP_ADD;
-	transparencyBlendDesc.SrcBlendAlpha = D3D12_BLEND_ONE;
-	transparencyBlendDesc.DestBlendAlpha = D3D12_BLEND_ZERO;
-	transparencyBlendDesc.BlendOpAlpha = D3D12_BLEND_OP_ADD;
-	transparencyBlendDesc.LogicOp = D3D12_LOGIC_OP_NOOP;
-	transparencyBlendDesc.RenderTargetWriteMask = D3D12_COLOR_WRITE_ENABLE_ALL;
-
-	//transparentPsoDesc.BlendState.AlphaToCoverageEnable = true;
-
-	transparentPsoDesc.BlendState.RenderTarget[0] = transparencyBlendDesc;
-	ThrowIfFailed(md3dDevice->CreateGraphicsPipelineState(&transparentPsoDesc, IID_PPV_ARGS(&mPSOs["transparent"])));
-
-	//
-	// PSO for alpha tested objects
-	//
-
-	D3D12_GRAPHICS_PIPELINE_STATE_DESC alphaTestedPsoDesc = opaquePsoDesc;
-	alphaTestedPsoDesc.PS = 
-	{ 
-		reinterpret_cast<BYTE*>(mShaders["alphaTestedPS"]->GetBufferPointer()),
-		mShaders["alphaTestedPS"]->GetBufferSize()
-	};
-	alphaTestedPsoDesc.RasterizerState.CullMode = D3D12_CULL_MODE_NONE;
-	ThrowIfFailed(md3dDevice->CreateGraphicsPipelineState(&alphaTestedPsoDesc, IID_PPV_ARGS(&mPSOs["alphaTested"])));
-
-	//
-	// PSO for tree sprites
-	//
-	D3D12_GRAPHICS_PIPELINE_STATE_DESC treeSpritePsoDesc = opaquePsoDesc;
-	treeSpritePsoDesc.VS =
-	{
-		reinterpret_cast<BYTE*>(mShaders["treeSpriteVS"]->GetBufferPointer()),
-		mShaders["treeSpriteVS"]->GetBufferSize()
-	};
-	treeSpritePsoDesc.GS =
-	{
-		reinterpret_cast<BYTE*>(mShaders["treeSpriteGS"]->GetBufferPointer()),
-		mShaders["treeSpriteGS"]->GetBufferSize()
-	};
-	treeSpritePsoDesc.PS =
-	{
-		reinterpret_cast<BYTE*>(mShaders["treeSpritePS"]->GetBufferPointer()),
-		mShaders["treeSpritePS"]->GetBufferSize()
-	};
-	//step1
-	treeSpritePsoDesc.PrimitiveTopologyType = D3D12_PRIMITIVE_TOPOLOGY_TYPE_POINT;
-	treeSpritePsoDesc.InputLayout = { mTreeSpriteInputLayout.data(), (UINT)mTreeSpriteInputLayout.size() };
-	treeSpritePsoDesc.RasterizerState.CullMode = D3D12_CULL_MODE_NONE;
-
-	ThrowIfFailed(md3dDevice->CreateGraphicsPipelineState(&treeSpritePsoDesc, IID_PPV_ARGS(&mPSOs["treeSprites"])));
-}
-
-void TreeBillboardsApp::BuildFrameResources()
-{
-    for(int i = 0; i < gNumFrameResources; ++i)
-    {
-        mFrameResources.push_back(std::make_unique<FrameResource>(md3dDevice.Get(),
-            1, (UINT)mAllRitems.size(), (UINT)mMaterials.size(), mWaves->VertexCount()));
-    }
-}
-
-void TreeBillboardsApp::BuildMaterials()
-{
-	auto grass = std::make_unique<Material>();
-	grass->Name = "grass";
-	grass->MatCBIndex = 0;
-	grass->DiffuseSrvHeapIndex = 0;
-	grass->DiffuseAlbedo = XMFLOAT4(1.0f, 1.0f, 1.0f, 1.0f);
-	grass->FresnelR0 = XMFLOAT3(0.01f, 0.01f, 0.01f);
-	grass->Roughness = 0.125f;
-
-	// This is not a good water material definition, but we do not have all the rendering
-	// tools we need (transparency, environment reflection), so we fake it for now.
-	auto water = std::make_unique<Material>();
-	water->Name = "water";
-	water->MatCBIndex = 1;
-	water->DiffuseSrvHeapIndex = 1;
-	water->DiffuseAlbedo = XMFLOAT4(1.0f, 1.0f, 1.0f, 0.5f);
-	water->FresnelR0 = XMFLOAT3(0.1f, 0.1f, 0.1f);
-	water->Roughness = 0.0f;
-
-	auto brick = std::make_unique<Material>();
-	brick->Name = "brick";
-	brick->MatCBIndex = 2;
-	brick->DiffuseSrvHeapIndex = 2;
-	brick->DiffuseAlbedo = XMFLOAT4(1.0f, 1.0f, 1.0f, 1.0f);
-	brick->FresnelR0 = XMFLOAT3(0.02f, 0.02f, 0.02f);
-	brick->Roughness = 0.25f;
-
-	auto marble = std::make_unique<Material>();
-	marble->Name = "marble";
-	marble->MatCBIndex = 3;
-	marble->DiffuseSrvHeapIndex = 3;
-	marble->DiffuseAlbedo = XMFLOAT4(1.0f, 1.0f, 1.0f, 1.0f);
-	marble->FresnelR0 = XMFLOAT3(0.02f, 0.02f, 0.02f);
-	marble->Roughness = 0.25f;
-
-	auto wood = std::make_unique<Material>();
-	wood->Name = "wood";
-	wood->MatCBIndex = 4;
-	wood->DiffuseSrvHeapIndex = 4;
-	wood->DiffuseAlbedo = XMFLOAT4(1.0f, 1.0f, 1.0f, 1.0f);
-	wood->FresnelR0 = XMFLOAT3(0.02f, 0.02f, 0.02f);
-	wood->Roughness = 0.25f;
-
-	auto crystal = std::make_unique<Material>();
-	crystal->Name = "crystal";
-	crystal->MatCBIndex = 5;
-	crystal->DiffuseSrvHeapIndex = 5;
-	crystal->DiffuseAlbedo = XMFLOAT4(1.0f, 1.0f, 1.0f, 1.0f);
-	crystal->FresnelR0 = XMFLOAT3(0.02f, 0.02f, 0.02f);
-	crystal->Roughness = 0.25f;
-
-	auto treeSprites = std::make_unique<Material>();
-	treeSprites->Name = "treeSprites";
-	treeSprites->MatCBIndex = 6;
-	treeSprites->DiffuseSrvHeapIndex = 6;
-	treeSprites->DiffuseAlbedo = XMFLOAT4(1.0f, 1.0f, 1.0f, 1.0f);
-	treeSprites->FresnelR0 = XMFLOAT3(0.01f, 0.01f, 0.01f);
-	treeSprites->Roughness = 0.125f;
-
-	
-
-	mMaterials["grass"] = std::move(grass);
-	mMaterials["water"] = std::move(water);
-	mMaterials["brick"] = std::move(brick);
-	mMaterials["marble"] = std::move(marble);
-	mMaterials["wood"] = std::move(wood);
-	mMaterials["crystal"] = std::move(crystal);
-	mMaterials["treeSprites"] = std::move(treeSprites);
-	
-}
-
-void TreeBillboardsApp::BuildRenderItems()
-{
-	// Create a single ObjCBIndex int to count each object being drawn
-	int funcCBIndex = 0;
-
-    auto wavesRitem = std::make_unique<RenderItem>();
-    wavesRitem->World = MathHelper::Identity4x4();
-	XMStoreFloat4x4(&wavesRitem->TexTransform, XMMatrixScaling(5.0f, 5.0f, 1.0f));
-	wavesRitem->ObjCBIndex = funcCBIndex++;
-	wavesRitem->Mat = mMaterials["water"].get();
-	wavesRitem->Geo = mGeometries["waterGeo"].get();
-	wavesRitem->PrimitiveType = D3D_PRIMITIVE_TOPOLOGY_TRIANGLELIST;
-	wavesRitem->IndexCount = wavesRitem->Geo->DrawArgs["grid"].IndexCount;
-	wavesRitem->StartIndexLocation = wavesRitem->Geo->DrawArgs["grid"].StartIndexLocation;
-	wavesRitem->BaseVertexLocation = wavesRitem->Geo->DrawArgs["grid"].BaseVertexLocation;
-
-    mWavesRitem = wavesRitem.get();
-
-	mRitemLayer[(int)RenderLayer::Transparent].push_back(wavesRitem.get());
-
-    auto gridRitem = std::make_unique<RenderItem>();
-    gridRitem->World = MathHelper::Identity4x4();
-	XMStoreFloat4x4(&gridRitem->TexTransform, XMMatrixScaling(5.0f, 5.0f, 1.0f));
-	gridRitem->ObjCBIndex = funcCBIndex++;
-	gridRitem->Mat = mMaterials["grass"].get();
-	gridRitem->Geo = mGeometries["landGeo"].get();
-	gridRitem->PrimitiveType = D3D_PRIMITIVE_TOPOLOGY_TRIANGLELIST;
-    gridRitem->IndexCount = gridRitem->Geo->DrawArgs["grid"].IndexCount;
-    gridRitem->StartIndexLocation = gridRitem->Geo->DrawArgs["grid"].StartIndexLocation;
-    gridRitem->BaseVertexLocation = gridRitem->Geo->DrawArgs["grid"].BaseVertexLocation;
-
-	mRitemLayer[(int)RenderLayer::Opaque].push_back(gridRitem.get());
-
-	auto boxRitem = std::make_unique<RenderItem>();
-	XMStoreFloat4x4(&boxRitem->World, XMMatrixTranslation(3.0f, 30.0f, -9.0f));
-	boxRitem->ObjCBIndex = funcCBIndex++;
-	boxRitem->Mat = mMaterials["crystal"].get();
-	boxRitem->Geo = mGeometries["boxGeo"].get();
-	boxRitem->PrimitiveType = D3D_PRIMITIVE_TOPOLOGY_TRIANGLELIST;
-	boxRitem->IndexCount = boxRitem->Geo->DrawArgs["box"].IndexCount;
-	boxRitem->StartIndexLocation = boxRitem->Geo->DrawArgs["box"].StartIndexLocation;
-	boxRitem->BaseVertexLocation = boxRitem->Geo->DrawArgs["box"].BaseVertexLocation;
-
-	mRitemLayer[(int)RenderLayer::AlphaTested].push_back(boxRitem.get());
-
-	auto treeSpritesRitem = std::make_unique<RenderItem>();
-	treeSpritesRitem->World = MathHelper::Identity4x4();
-	//treeSpritesRitem->ObjCBIndex = funcCBIndex++;
-	treeSpritesRitem->Mat = mMaterials["treeSprites"].get();
-	treeSpritesRitem->Geo = mGeometries["treeSpritesGeo"].get();
-	//step2
-	treeSpritesRitem->PrimitiveType = D3D_PRIMITIVE_TOPOLOGY_POINTLIST;
-	treeSpritesRitem->IndexCount = treeSpritesRitem->Geo->DrawArgs["points"].IndexCount;
-	treeSpritesRitem->StartIndexLocation = treeSpritesRitem->Geo->DrawArgs["points"].StartIndexLocation;
-	treeSpritesRitem->BaseVertexLocation = treeSpritesRitem->Geo->DrawArgs["points"].BaseVertexLocation;
-
-
-
-	//mRitemLayer[(int)RenderLayer::AlphaTestedTreeSprites].push_back(treeSpritesRitem.get());
-
-	mAllRitems.push_back(std::move(wavesRitem));
-	mAllRitems.push_back(std::move(gridRitem));
-	mAllRitems.push_back(std::move(boxRitem));
-	//mAllRitems.push_back(std::move(treeSpritesRitem));
-
-	for (int i = 0; i < 3; i++)
-	{
-		auto wallRitem = std::make_unique<RenderItem>();
-		XMStoreFloat4x4(&wallRitem->World, (XMMatrixScaling(5.0f + (15.0f * (i % 2)), 20.0f, 5.0f + (15.0f * (1.0f - (i % 2)))) * XMMatrixTranslation((i * 12.5f), 12.0f, 0.0f - 7.5f * (1 - (i % 2)))));
-		wallRitem->ObjCBIndex = funcCBIndex++;
-		wallRitem->Mat = mMaterials["wood"].get();
-		wallRitem->Geo = mGeometries["wallGeo"].get();
-		wallRitem->PrimitiveType = D3D_PRIMITIVE_TOPOLOGY_TRIANGLELIST;
-		wallRitem->IndexCount = wallRitem->Geo->DrawArgs["wall"].IndexCount;
-		wallRitem->StartIndexLocation = wallRitem->Geo->DrawArgs["wall"].StartIndexLocation;
-		wallRitem->BaseVertexLocation = wallRitem->Geo->DrawArgs["wall"].BaseVertexLocation;
-
-		mRitemLayer[(int)RenderLayer::AlphaTested].push_back(wallRitem.get());
-=======
-	CD3DX12_DESCRIPTOR_RANGE texTable;
-	texTable.Init(D3D12_DESCRIPTOR_RANGE_TYPE_SRV, 1, 0);
-
-    // Root parameter can be a table, root descriptor or root constants.
-    CD3DX12_ROOT_PARAMETER slotRootParameter[4];
-
-	// Perfomance TIP: Order from most frequent to least frequent.
-	slotRootParameter[0].InitAsDescriptorTable(1, &texTable, D3D12_SHADER_VISIBILITY_PIXEL);
-    slotRootParameter[1].InitAsConstantBufferView(0);
-    slotRootParameter[2].InitAsConstantBufferView(1);
-    slotRootParameter[3].InitAsConstantBufferView(2);
-
-	auto staticSamplers = GetStaticSamplers();
-
-    // A root signature is an array of root parameters.
-	CD3DX12_ROOT_SIGNATURE_DESC rootSigDesc(4, slotRootParameter,
-		(UINT)staticSamplers.size(), staticSamplers.data(),
-		D3D12_ROOT_SIGNATURE_FLAG_ALLOW_INPUT_ASSEMBLER_INPUT_LAYOUT);
-
-    // create a root signature with a single slot which points to a descriptor range consisting of a single constant buffer
-    ComPtr<ID3DBlob> serializedRootSig = nullptr;
-    ComPtr<ID3DBlob> errorBlob = nullptr;
-    HRESULT hr = D3D12SerializeRootSignature(&rootSigDesc, D3D_ROOT_SIGNATURE_VERSION_1,
-        serializedRootSig.GetAddressOf(), errorBlob.GetAddressOf());
-
-    if(errorBlob != nullptr)
-    {
-        ::OutputDebugStringA((char*)errorBlob->GetBufferPointer());
-    }
-    ThrowIfFailed(hr);
-
-    ThrowIfFailed(md3dDevice->CreateRootSignature(
-		0,
-        serializedRootSig->GetBufferPointer(),
-        serializedRootSig->GetBufferSize(),
-        IID_PPV_ARGS(mRootSignature.GetAddressOf())));
-}
-
-void TreeBillboardsApp::BuildDescriptorHeaps()
-{
-	//
-	// Create the SRV heap.
-	//
-	D3D12_DESCRIPTOR_HEAP_DESC srvHeapDesc = {};
-	srvHeapDesc.NumDescriptors = 5;
-	srvHeapDesc.Type = D3D12_DESCRIPTOR_HEAP_TYPE_CBV_SRV_UAV;
-	srvHeapDesc.Flags = D3D12_DESCRIPTOR_HEAP_FLAG_SHADER_VISIBLE;
-	ThrowIfFailed(md3dDevice->CreateDescriptorHeap(&srvHeapDesc, IID_PPV_ARGS(&mSrvDescriptorHeap)));
-
-	//
-	// Fill out the heap with actual descriptors.
-	//
-	CD3DX12_CPU_DESCRIPTOR_HANDLE hDescriptor(mSrvDescriptorHeap->GetCPUDescriptorHandleForHeapStart());
-
-	auto grassTex = mTextures["grassTex"]->Resource;
-	auto waterTex = mTextures["waterTex"]->Resource;
-	auto brickTex = mTextures["brickTex"]->Resource;
-	auto marbleTex = mTextures["marbleTex"]->Resource;
-	auto treeArrayTex = mTextures["treeArrayTex"]->Resource;
-	
-
-	D3D12_SHADER_RESOURCE_VIEW_DESC srvDesc = {};
-	srvDesc.Shader4ComponentMapping = D3D12_DEFAULT_SHADER_4_COMPONENT_MAPPING;
-	srvDesc.Format = grassTex->GetDesc().Format;
-	srvDesc.ViewDimension = D3D12_SRV_DIMENSION_TEXTURE2D;
-	srvDesc.Texture2D.MostDetailedMip = 0;
-	srvDesc.Texture2D.MipLevels = -1;
-	md3dDevice->CreateShaderResourceView(grassTex.Get(), &srvDesc, hDescriptor);
-
-	// next descriptor
-	hDescriptor.Offset(1, mCbvSrvDescriptorSize);
-
-	srvDesc.Format = waterTex->GetDesc().Format;
-	md3dDevice->CreateShaderResourceView(waterTex.Get(), &srvDesc, hDescriptor);
-
-	// next descriptor
-	hDescriptor.Offset(1, mCbvSrvDescriptorSize);
-
-	srvDesc.Format = brickTex->GetDesc().Format;
-	md3dDevice->CreateShaderResourceView(brickTex.Get(), &srvDesc, hDescriptor);
-
-	hDescriptor.Offset(1, mCbvSrvDescriptorSize);
-
-	srvDesc.Format = marbleTex->GetDesc().Format;
-	md3dDevice->CreateShaderResourceView(marbleTex.Get(), &srvDesc, hDescriptor);
-
-    // next descriptor
-	hDescriptor.Offset(1, mCbvSrvDescriptorSize);
-
-	auto desc = treeArrayTex->GetDesc();
-	srvDesc.ViewDimension = D3D12_SRV_DIMENSION_TEXTURE2DARRAY;
-	srvDesc.Format = treeArrayTex->GetDesc().Format;
-	srvDesc.Texture2DArray.MostDetailedMip = 0;
-	srvDesc.Texture2DArray.MipLevels = -1;
-	srvDesc.Texture2DArray.FirstArraySlice = 0;
-	srvDesc.Texture2DArray.ArraySize = treeArrayTex->GetDesc().DepthOrArraySize;
-	md3dDevice->CreateShaderResourceView(treeArrayTex.Get(), &srvDesc, hDescriptor);
-
-	
-}
-
-void TreeBillboardsApp::BuildShadersAndInputLayouts()
-{
-	const D3D_SHADER_MACRO defines[] =
-	{
-		//"FOG", "1",
-		NULL, NULL
-	};
-
-	const D3D_SHADER_MACRO alphaTestDefines[] =
-	{
-		//"FOG", "1",
-		"ALPHA_TEST", "1",
-		NULL, NULL
-	};
-
-	mShaders["standardVS"] = d3dUtil::CompileShader(L"Shaders\\Default.hlsl", nullptr, "VS", "vs_5_1");
-	mShaders["opaquePS"] = d3dUtil::CompileShader(L"Shaders\\Default.hlsl", defines, "PS", "ps_5_1");
-	mShaders["alphaTestedPS"] = d3dUtil::CompileShader(L"Shaders\\Default.hlsl", alphaTestDefines, "PS", "ps_5_1");
-	
-	mShaders["treeSpriteVS"] = d3dUtil::CompileShader(L"Shaders\\TreeSprite.hlsl", nullptr, "VS", "vs_5_1");
-	mShaders["treeSpriteGS"] = d3dUtil::CompileShader(L"Shaders\\TreeSprite.hlsl", nullptr, "GS", "gs_5_1");
-	mShaders["treeSpritePS"] = d3dUtil::CompileShader(L"Shaders\\TreeSprite.hlsl", alphaTestDefines, "PS", "ps_5_1");
-
-    mStdInputLayout =
-    {
-        { "POSITION", 0, DXGI_FORMAT_R32G32B32_FLOAT, 0, 0, D3D12_INPUT_CLASSIFICATION_PER_VERTEX_DATA, 0 },
-        { "NORMAL", 0, DXGI_FORMAT_R32G32B32_FLOAT, 0, 12, D3D12_INPUT_CLASSIFICATION_PER_VERTEX_DATA, 0 },
-		{ "TEXCOORD", 0, DXGI_FORMAT_R32G32_FLOAT, 0, 24, D3D12_INPUT_CLASSIFICATION_PER_VERTEX_DATA, 0 },
-    };
-
-	mTreeSpriteInputLayout =
-	{
-		{ "POSITION", 0, DXGI_FORMAT_R32G32B32_FLOAT, 0, 0, D3D12_INPUT_CLASSIFICATION_PER_VERTEX_DATA, 0 },
-		{ "SIZE", 0, DXGI_FORMAT_R32G32_FLOAT, 0, 12, D3D12_INPUT_CLASSIFICATION_PER_VERTEX_DATA, 0 },
-	};
-}
-
-void TreeBillboardsApp::BuildLandGeometry()
-{
-    GeometryGenerator geoGen;
-    GeometryGenerator::MeshData grid = geoGen.CreateGrid(160.0f, 160.0f, 50, 50);
-
-    //
-    // Extract the vertex elements we are interested and apply the height function to
-    // each vertex.  In addition, color the vertices based on their height so we have
-    // sandy looking beaches, grassy low hills, and snow mountain peaks.
-    //
-
-    std::vector<Vertex> vertices(grid.Vertices.size());
-    for(size_t i = 0; i < grid.Vertices.size(); ++i)
-    {
-        auto& p = grid.Vertices[i].Position;
-        vertices[i].Pos = p;
-		if (abs(p.x)> 52 && abs(p.x)< 65 && abs(p.z) < 65 || abs(p.z) > 52 && abs(p.z) < 65 && abs(p.x) < 65)
-		{
-			vertices[i].Pos.y = -10.0f;
-		}
-		else
-		{
-			vertices[i].Pos.y = 6.0f; //GetHillsHeight(p.x, p.z);
-		}
-		
-		vertices[i].Normal = XMFLOAT3(p.x, 1.0f, p.y); //GetHillsNormal(p.x, p.z);
-		vertices[i].TexC = grid.Vertices[i].TexC;
-    }
-
-    const UINT vbByteSize = (UINT)vertices.size() * sizeof(Vertex);
-
-    std::vector<std::uint16_t> indices = grid.GetIndices16();
-    const UINT ibByteSize = (UINT)indices.size() * sizeof(std::uint16_t);
-
-	auto geo = std::make_unique<MeshGeometry>();
-	geo->Name = "landGeo";
-
-	ThrowIfFailed(D3DCreateBlob(vbByteSize, &geo->VertexBufferCPU));
-	CopyMemory(geo->VertexBufferCPU->GetBufferPointer(), vertices.data(), vbByteSize);
-
-	ThrowIfFailed(D3DCreateBlob(ibByteSize, &geo->IndexBufferCPU));
-	CopyMemory(geo->IndexBufferCPU->GetBufferPointer(), indices.data(), ibByteSize);
-
-	geo->VertexBufferGPU = d3dUtil::CreateDefaultBuffer(md3dDevice.Get(),
-		mCommandList.Get(), vertices.data(), vbByteSize, geo->VertexBufferUploader);
-
-	geo->IndexBufferGPU = d3dUtil::CreateDefaultBuffer(md3dDevice.Get(),
-		mCommandList.Get(), indices.data(), ibByteSize, geo->IndexBufferUploader);
-
-	geo->VertexByteStride = sizeof(Vertex);
-	geo->VertexBufferByteSize = vbByteSize;
-	geo->IndexFormat = DXGI_FORMAT_R16_UINT;
-	geo->IndexBufferByteSize = ibByteSize;
-
-	SubmeshGeometry submesh;
-	submesh.IndexCount = (UINT)indices.size();
-	submesh.StartIndexLocation = 0;
-	submesh.BaseVertexLocation = 0;
-
-	geo->DrawArgs["grid"] = submesh;
-
-	mGeometries["landGeo"] = std::move(geo);
-}
-
-void TreeBillboardsApp::BuildWavesGeometry()
-{
-    std::vector<std::uint16_t> indices(3 * mWaves->TriangleCount()); // 3 indices per face
-	assert(mWaves->VertexCount() < 0x0000ffff);
-
-    // Iterate over each quad.
-    int m = mWaves->RowCount();
-    int n = mWaves->ColumnCount();
-    int k = 0;
-    for(int i = 0; i < m - 1; ++i)
-    {
-        for(int j = 0; j < n - 1; ++j)
-        {
-            indices[k] = i*n + j;
-            indices[k + 1] = i*n + j + 1;
-            indices[k + 2] = (i + 1)*n + j;
-
-            indices[k + 3] = (i + 1)*n + j;
-            indices[k + 4] = i*n + j + 1;
-            indices[k + 5] = (i + 1)*n + j + 1;
-
-            k += 6; // next quad
-        }
-    }
-
-	UINT vbByteSize = mWaves->VertexCount()*sizeof(Vertex);
-	UINT ibByteSize = (UINT)indices.size()*sizeof(std::uint16_t);
-
-	auto geo = std::make_unique<MeshGeometry>();
-	geo->Name = "waterGeo";
-
-	// Set dynamically.
-	geo->VertexBufferCPU = nullptr;
-	geo->VertexBufferGPU = nullptr;
-
-	ThrowIfFailed(D3DCreateBlob(ibByteSize, &geo->IndexBufferCPU));
-	CopyMemory(geo->IndexBufferCPU->GetBufferPointer(), indices.data(), ibByteSize);
-
-	geo->IndexBufferGPU = d3dUtil::CreateDefaultBuffer(md3dDevice.Get(),
-		mCommandList.Get(), indices.data(), ibByteSize, geo->IndexBufferUploader);
-
-	geo->VertexByteStride = sizeof(Vertex);
-	geo->VertexBufferByteSize = vbByteSize;
-	geo->IndexFormat = DXGI_FORMAT_R16_UINT;
-	geo->IndexBufferByteSize = ibByteSize;
-
-	SubmeshGeometry submesh;
-	submesh.IndexCount = (UINT)indices.size();
-	submesh.StartIndexLocation = 0;
-	submesh.BaseVertexLocation = 0;
-
-	geo->DrawArgs["grid"] = submesh;
-
-	mGeometries["waterGeo"] = std::move(geo);
-}
-
-void TreeBillboardsApp::BuildBoxGeometry()
-{
-	GeometryGenerator geoGen;
-	GeometryGenerator::MeshData box = geoGen.CreateBox(8.0f, 8.0f, 8.0f, 3);
-
-	std::vector<Vertex> vertices(box.Vertices.size());
-	for (size_t i = 0; i < box.Vertices.size(); ++i)
-	{
-		auto& p = box.Vertices[i].Position;
-		vertices[i].Pos = p;
-		vertices[i].Normal = box.Vertices[i].Normal;
-		vertices[i].TexC = box.Vertices[i].TexC;
-	}
-
-	const UINT vbByteSize = (UINT)vertices.size() * sizeof(Vertex);
-
-	std::vector<std::uint16_t> indices = box.GetIndices16();
-	const UINT ibByteSize = (UINT)indices.size() * sizeof(std::uint16_t);
-
-	auto geo = std::make_unique<MeshGeometry>();
-	geo->Name = "boxGeo";
-
-	ThrowIfFailed(D3DCreateBlob(vbByteSize, &geo->VertexBufferCPU));
-	CopyMemory(geo->VertexBufferCPU->GetBufferPointer(), vertices.data(), vbByteSize);
-
-	ThrowIfFailed(D3DCreateBlob(ibByteSize, &geo->IndexBufferCPU));
-	CopyMemory(geo->IndexBufferCPU->GetBufferPointer(), indices.data(), ibByteSize);
-
-	geo->VertexBufferGPU = d3dUtil::CreateDefaultBuffer(md3dDevice.Get(),
-		mCommandList.Get(), vertices.data(), vbByteSize, geo->VertexBufferUploader);
-
-	geo->IndexBufferGPU = d3dUtil::CreateDefaultBuffer(md3dDevice.Get(),
-		mCommandList.Get(), indices.data(), ibByteSize, geo->IndexBufferUploader);
-
-	geo->VertexByteStride = sizeof(Vertex);
-	geo->VertexBufferByteSize = vbByteSize;
-	geo->IndexFormat = DXGI_FORMAT_R16_UINT;
-	geo->IndexBufferByteSize = ibByteSize;
-
-	SubmeshGeometry submesh;
-	submesh.IndexCount = (UINT)indices.size();
-	submesh.StartIndexLocation = 0;
-	submesh.BaseVertexLocation = 0;
-
-	geo->DrawArgs["box"] = submesh;
-
-	mGeometries["boxGeo"] = std::move(geo);
-}
-
-void TreeBillboardsApp::BuildTreeSpritesGeometry()
-{
-	//step5
-	struct TreeSpriteVertex
-	{
-		XMFLOAT3 Pos;
-		XMFLOAT2 Size;
-	};
-
-	static const int treeCount = 16;
-	std::array<TreeSpriteVertex, 16> vertices;
-	for(UINT i = 0; i < treeCount; ++i)
-	{
-		float x = MathHelper::RandF(-45.0f, 45.0f);
-		float z = MathHelper::RandF(-45.0f, 45.0f);
-		float y = 0.0f; //GetHillsHeight(x, z);
-
-		// Move tree slightly above land height.
-		y += 8.0f;
-
-		vertices[i].Pos = XMFLOAT3(x, y, z);
-		vertices[i].Size = XMFLOAT2(20.0f, 20.0f);
-	}
-
-	std::array<std::uint16_t, 16> indices =
-	{
-		0, 1, 2, 3, 4, 5, 6, 7,
-		8, 9, 10, 11, 12, 13, 14, 15
-	};
-
-	const UINT vbByteSize = (UINT)vertices.size() * sizeof(TreeSpriteVertex);
-	const UINT ibByteSize = (UINT)indices.size() * sizeof(std::uint16_t);
-
-	auto geo = std::make_unique<MeshGeometry>();
-	geo->Name = "treeSpritesGeo";
-
-	ThrowIfFailed(D3DCreateBlob(vbByteSize, &geo->VertexBufferCPU));
-	CopyMemory(geo->VertexBufferCPU->GetBufferPointer(), vertices.data(), vbByteSize);
-
-	ThrowIfFailed(D3DCreateBlob(ibByteSize, &geo->IndexBufferCPU));
-	CopyMemory(geo->IndexBufferCPU->GetBufferPointer(), indices.data(), ibByteSize);
-
-	geo->VertexBufferGPU = d3dUtil::CreateDefaultBuffer(md3dDevice.Get(),
-		mCommandList.Get(), vertices.data(), vbByteSize, geo->VertexBufferUploader);
-
-	geo->IndexBufferGPU = d3dUtil::CreateDefaultBuffer(md3dDevice.Get(),
-		mCommandList.Get(), indices.data(), ibByteSize, geo->IndexBufferUploader);
-
-	geo->VertexByteStride = sizeof(TreeSpriteVertex);
-	geo->VertexBufferByteSize = vbByteSize;
-	geo->IndexFormat = DXGI_FORMAT_R16_UINT;
-	geo->IndexBufferByteSize = ibByteSize;
-
-	SubmeshGeometry submesh;
-	submesh.IndexCount = (UINT)indices.size();
-	submesh.StartIndexLocation = 0;
-	submesh.BaseVertexLocation = 0;
-
-	geo->DrawArgs["points"] = submesh;
-
-	mGeometries["treeSpritesGeo"] = std::move(geo);
-}
-
-void TreeBillboardsApp::BuildPSOs()
-{
-    D3D12_GRAPHICS_PIPELINE_STATE_DESC opaquePsoDesc;
-
-	//
-	// PSO for opaque objects.
-	//
-    ZeroMemory(&opaquePsoDesc, sizeof(D3D12_GRAPHICS_PIPELINE_STATE_DESC));
-	opaquePsoDesc.InputLayout = { mStdInputLayout.data(), (UINT)mStdInputLayout.size() };
-	opaquePsoDesc.pRootSignature = mRootSignature.Get();
-	opaquePsoDesc.VS = 
-	{ 
-		reinterpret_cast<BYTE*>(mShaders["standardVS"]->GetBufferPointer()), 
-		mShaders["standardVS"]->GetBufferSize()
-	};
-	opaquePsoDesc.PS = 
-	{ 
-		reinterpret_cast<BYTE*>(mShaders["opaquePS"]->GetBufferPointer()),
-		mShaders["opaquePS"]->GetBufferSize()
-	};
-	opaquePsoDesc.RasterizerState = CD3DX12_RASTERIZER_DESC(D3D12_DEFAULT);
-	opaquePsoDesc.BlendState = CD3DX12_BLEND_DESC(D3D12_DEFAULT);
-	opaquePsoDesc.DepthStencilState = CD3DX12_DEPTH_STENCIL_DESC(D3D12_DEFAULT);
-	opaquePsoDesc.SampleMask = UINT_MAX;
-	opaquePsoDesc.PrimitiveTopologyType = D3D12_PRIMITIVE_TOPOLOGY_TYPE_TRIANGLE;
-	opaquePsoDesc.NumRenderTargets = 1;
-	opaquePsoDesc.RTVFormats[0] = mBackBufferFormat;
-
-	//there is abug with F2 key that is supposed to turn on the multisampling!
-//Set4xMsaaState(true);
-	//m4xMsaaState = true;
-
-	opaquePsoDesc.SampleDesc.Count = m4xMsaaState ? 4 : 1;
-	opaquePsoDesc.SampleDesc.Quality = m4xMsaaState ? (m4xMsaaQuality - 1) : 0;
-	opaquePsoDesc.DSVFormat = mDepthStencilFormat;
-    ThrowIfFailed(md3dDevice->CreateGraphicsPipelineState(&opaquePsoDesc, IID_PPV_ARGS(&mPSOs["opaque"])));
-
-	//
-	// PSO for transparent objects
-	//
-
-	D3D12_GRAPHICS_PIPELINE_STATE_DESC transparentPsoDesc = opaquePsoDesc;
-
-	D3D12_RENDER_TARGET_BLEND_DESC transparencyBlendDesc;
-	transparencyBlendDesc.BlendEnable = true;
-	transparencyBlendDesc.LogicOpEnable = false;
-	transparencyBlendDesc.SrcBlend = D3D12_BLEND_SRC_ALPHA;
-	transparencyBlendDesc.DestBlend = D3D12_BLEND_INV_SRC_ALPHA;
-	transparencyBlendDesc.BlendOp = D3D12_BLEND_OP_ADD;
-	transparencyBlendDesc.SrcBlendAlpha = D3D12_BLEND_ONE;
-	transparencyBlendDesc.DestBlendAlpha = D3D12_BLEND_ZERO;
-	transparencyBlendDesc.BlendOpAlpha = D3D12_BLEND_OP_ADD;
-	transparencyBlendDesc.LogicOp = D3D12_LOGIC_OP_NOOP;
-	transparencyBlendDesc.RenderTargetWriteMask = D3D12_COLOR_WRITE_ENABLE_ALL;
-
-	//transparentPsoDesc.BlendState.AlphaToCoverageEnable = true;
-
-	transparentPsoDesc.BlendState.RenderTarget[0] = transparencyBlendDesc;
-	ThrowIfFailed(md3dDevice->CreateGraphicsPipelineState(&transparentPsoDesc, IID_PPV_ARGS(&mPSOs["transparent"])));
-
-	//
-	// PSO for alpha tested objects
-	//
-
-	D3D12_GRAPHICS_PIPELINE_STATE_DESC alphaTestedPsoDesc = opaquePsoDesc;
-	alphaTestedPsoDesc.PS = 
-	{ 
-		reinterpret_cast<BYTE*>(mShaders["alphaTestedPS"]->GetBufferPointer()),
-		mShaders["alphaTestedPS"]->GetBufferSize()
-	};
-	alphaTestedPsoDesc.RasterizerState.CullMode = D3D12_CULL_MODE_NONE;
-	ThrowIfFailed(md3dDevice->CreateGraphicsPipelineState(&alphaTestedPsoDesc, IID_PPV_ARGS(&mPSOs["alphaTested"])));
-
-	//
-	// PSO for tree sprites
-	//
-	D3D12_GRAPHICS_PIPELINE_STATE_DESC treeSpritePsoDesc = opaquePsoDesc;
-	treeSpritePsoDesc.VS =
-	{
-		reinterpret_cast<BYTE*>(mShaders["treeSpriteVS"]->GetBufferPointer()),
-		mShaders["treeSpriteVS"]->GetBufferSize()
-	};
-	treeSpritePsoDesc.GS =
-	{
-		reinterpret_cast<BYTE*>(mShaders["treeSpriteGS"]->GetBufferPointer()),
-		mShaders["treeSpriteGS"]->GetBufferSize()
-	};
-	treeSpritePsoDesc.PS =
-	{
-		reinterpret_cast<BYTE*>(mShaders["treeSpritePS"]->GetBufferPointer()),
-		mShaders["treeSpritePS"]->GetBufferSize()
-	};
-	//step1
-	treeSpritePsoDesc.PrimitiveTopologyType = D3D12_PRIMITIVE_TOPOLOGY_TYPE_POINT;
-	treeSpritePsoDesc.InputLayout = { mTreeSpriteInputLayout.data(), (UINT)mTreeSpriteInputLayout.size() };
-	treeSpritePsoDesc.RasterizerState.CullMode = D3D12_CULL_MODE_NONE;
-
-	ThrowIfFailed(md3dDevice->CreateGraphicsPipelineState(&treeSpritePsoDesc, IID_PPV_ARGS(&mPSOs["treeSprites"])));
-}
-
-void TreeBillboardsApp::BuildFrameResources()
-{
-    for(int i = 0; i < gNumFrameResources; ++i)
-    {
-        mFrameResources.push_back(std::make_unique<FrameResource>(md3dDevice.Get(),
-            1, (UINT)mAllRitems.size(), (UINT)mMaterials.size(), mWaves->VertexCount()));
-    }
-}
-
-void TreeBillboardsApp::BuildMaterials()
-{
-	auto grass = std::make_unique<Material>();
-	grass->Name = "grass";
-	grass->MatCBIndex = 0;
-	grass->DiffuseSrvHeapIndex = 0;
-	grass->DiffuseAlbedo = XMFLOAT4(1.0f, 1.0f, 1.0f, 1.0f);
-	grass->FresnelR0 = XMFLOAT3(0.01f, 0.01f, 0.01f);
-	grass->Roughness = 0.125f;
-
-	// This is not a good water material definition, but we do not have all the rendering
-	// tools we need (transparency, environment reflection), so we fake it for now.
-	auto water = std::make_unique<Material>();
-	water->Name = "water";
-	water->MatCBIndex = 1;
-	water->DiffuseSrvHeapIndex = 1;
-	water->DiffuseAlbedo = XMFLOAT4(1.0f, 1.0f, 1.0f, 0.5f);
-	water->FresnelR0 = XMFLOAT3(0.1f, 0.1f, 0.1f);
-	water->Roughness = 0.0f;
-
-	auto brick = std::make_unique<Material>();
-	brick->Name = "brick";
-	brick->MatCBIndex = 2;
-	brick->DiffuseSrvHeapIndex = 2;
-	brick->DiffuseAlbedo = XMFLOAT4(1.0f, 1.0f, 1.0f, 1.0f);
-	brick->FresnelR0 = XMFLOAT3(0.02f, 0.02f, 0.02f);
-	brick->Roughness = 0.25f;
-
-	auto marble = std::make_unique<Material>();
-	marble->Name = "marble";
-	marble->MatCBIndex = 3;
-	marble->DiffuseSrvHeapIndex = 3;
-	marble->DiffuseAlbedo = XMFLOAT4(1.0f, 1.0f, 1.0f, 1.0f);
-	marble->FresnelR0 = XMFLOAT3(0.02f, 0.02f, 0.02f);
-	marble->Roughness = 0.25f;
-
-	auto treeSprites = std::make_unique<Material>();
-	treeSprites->Name = "treeSprites";
-	treeSprites->MatCBIndex = 4;
-	treeSprites->DiffuseSrvHeapIndex = 4;
-	treeSprites->DiffuseAlbedo = XMFLOAT4(1.0f, 1.0f, 1.0f, 1.0f);
-	treeSprites->FresnelR0 = XMFLOAT3(0.01f, 0.01f, 0.01f);
-	treeSprites->Roughness = 0.125f;
-
-	
-
-	mMaterials["grass"] = std::move(grass);
-	mMaterials["water"] = std::move(water);
-	mMaterials["brick"] = std::move(brick);
-	mMaterials["marble"] = std::move(marble);
-	mMaterials["treeSprites"] = std::move(treeSprites);
-	
-}
-
-void TreeBillboardsApp::BuildRenderItems()
-{
-	// Create a single ObjCBIndex int to count each object being drawn
-	int funcCBIndex = 0;
-
-	auto wavesRitem = std::make_unique<RenderItem>();
-	wavesRitem->World = MathHelper::Identity4x4();
-	XMStoreFloat4x4(&wavesRitem->TexTransform, XMMatrixScaling(5.0f, 5.0f, 1.0f));
-	wavesRitem->ObjCBIndex = funcCBIndex++;
-	wavesRitem->Mat = mMaterials["water"].get();
-	wavesRitem->Geo = mGeometries["waterGeo"].get();
-	wavesRitem->PrimitiveType = D3D_PRIMITIVE_TOPOLOGY_TRIANGLELIST;
-	wavesRitem->IndexCount = wavesRitem->Geo->DrawArgs["grid"].IndexCount;
-	wavesRitem->StartIndexLocation = wavesRitem->Geo->DrawArgs["grid"].StartIndexLocation;
-	wavesRitem->BaseVertexLocation = wavesRitem->Geo->DrawArgs["grid"].BaseVertexLocation;
-
-	mWavesRitem = wavesRitem.get();
-
-	mRitemLayer[(int)RenderLayer::Transparent].push_back(wavesRitem.get());
-
-	auto gridRitem = std::make_unique<RenderItem>();
-	gridRitem->World = MathHelper::Identity4x4();
-	XMStoreFloat4x4(&gridRitem->TexTransform, XMMatrixScaling(5.0f, 5.0f, 1.0f));
-	gridRitem->ObjCBIndex = funcCBIndex++;
-	gridRitem->Mat = mMaterials["grass"].get();
-	gridRitem->Geo = mGeometries["landGeo"].get();
-	gridRitem->PrimitiveType = D3D_PRIMITIVE_TOPOLOGY_TRIANGLELIST;
-	gridRitem->IndexCount = gridRitem->Geo->DrawArgs["grid"].IndexCount;
-	gridRitem->StartIndexLocation = gridRitem->Geo->DrawArgs["grid"].StartIndexLocation;
-	gridRitem->BaseVertexLocation = gridRitem->Geo->DrawArgs["grid"].BaseVertexLocation;
-
-	mRitemLayer[(int)RenderLayer::Opaque].push_back(gridRitem.get());
-
-	auto boxRitem = std::make_unique<RenderItem>();
-	XMStoreFloat4x4(&boxRitem->World, XMMatrixTranslation(3.0f, 30.0f, -9.0f));
-	//boxRitem->ObjCBIndex = funcCBIndex++;
-	boxRitem->Mat = mMaterials["brick"].get();
-	boxRitem->Geo = mGeometries["boxGeo"].get();
-	boxRitem->PrimitiveType = D3D_PRIMITIVE_TOPOLOGY_TRIANGLELIST;
-	boxRitem->IndexCount = boxRitem->Geo->DrawArgs["box"].IndexCount;
-	boxRitem->StartIndexLocation = boxRitem->Geo->DrawArgs["box"].StartIndexLocation;
-	boxRitem->BaseVertexLocation = boxRitem->Geo->DrawArgs["box"].BaseVertexLocation;
-
-	//mRitemLayer[(int)RenderLayer::AlphaTested].push_back(boxRitem.get());
-
-	auto treeSpritesRitem = std::make_unique<RenderItem>();
-	treeSpritesRitem->World = MathHelper::Identity4x4();
-	//treeSpritesRitem->ObjCBIndex = funcCBIndex++;
-	treeSpritesRitem->Mat = mMaterials["treeSprites"].get();
-	treeSpritesRitem->Geo = mGeometries["treeSpritesGeo"].get();
-	//step2
-	treeSpritesRitem->PrimitiveType = D3D_PRIMITIVE_TOPOLOGY_POINTLIST;
-	treeSpritesRitem->IndexCount = treeSpritesRitem->Geo->DrawArgs["points"].IndexCount;
-	treeSpritesRitem->StartIndexLocation = treeSpritesRitem->Geo->DrawArgs["points"].StartIndexLocation;
-	treeSpritesRitem->BaseVertexLocation = treeSpritesRitem->Geo->DrawArgs["points"].BaseVertexLocation;
-
-
-
-	//mRitemLayer[(int)RenderLayer::AlphaTestedTreeSprites].push_back(treeSpritesRitem.get());
-
-	mAllRitems.push_back(std::move(wavesRitem));
-	mAllRitems.push_back(std::move(gridRitem));
-	//mAllRitems.push_back(std::move(boxRitem));
-	//mAllRitems.push_back(std::move(treeSpritesRitem));
-
-	// Build the base of the castle
-	auto baseRitem = std::make_unique<RenderItem>();
-	XMStoreFloat4x4(&baseRitem->World, (XMMatrixScaling(65.0f, 10.0f, 77.0f) * XMMatrixTranslation(0.0f, 4.0f, 0.0f)));
-	baseRitem->ObjCBIndex = funcCBIndex++;
-	baseRitem->Mat = mMaterials["brick"].get();
-	baseRitem->Geo = mGeometries["wallGeo"].get();
-	baseRitem->PrimitiveType = D3D_PRIMITIVE_TOPOLOGY_TRIANGLELIST;
-	baseRitem->IndexCount = baseRitem->Geo->DrawArgs["wall"].IndexCount;
-	baseRitem->StartIndexLocation = baseRitem->Geo->DrawArgs["wall"].StartIndexLocation;
-	baseRitem->BaseVertexLocation = baseRitem->Geo->DrawArgs["wall"].BaseVertexLocation;
-
-	mRitemLayer[(int)RenderLayer::AlphaTested].push_back(baseRitem.get());
-
-	mAllRitems.push_back(std::move(baseRitem));
-
-
-	// This loop draws 3 of the 4 main castle walls, specifically the ones without the gate
-	for (int i = 0; i < 3; i++)
-	{
-		auto wallRitem = std::make_unique<RenderItem>();
-		XMStoreFloat4x4(&wallRitem->World, (XMMatrixScaling(5.0f + (40.0f * (i % 2)), 25.0f, 5.0f + (55.0f * (1.0f - (i % 2)))) * XMMatrixTranslation(-30.0f + (i * 30.0f), 22.0f, 35.0f - 35.0f * (1 - (i % 2)))));
-		wallRitem->ObjCBIndex = funcCBIndex++;
-		wallRitem->Mat = mMaterials["marble"].get();
-		wallRitem->Geo = mGeometries["wallGeo"].get();
-		wallRitem->PrimitiveType = D3D_PRIMITIVE_TOPOLOGY_TRIANGLELIST;
-		wallRitem->IndexCount = wallRitem->Geo->DrawArgs["wall"].IndexCount;
-		wallRitem->StartIndexLocation = wallRitem->Geo->DrawArgs["wall"].StartIndexLocation;
-		wallRitem->BaseVertexLocation = wallRitem->Geo->DrawArgs["wall"].BaseVertexLocation;
->>>>>>> fd21104f
-
-		mRitemLayer[(int)RenderLayer::AlphaTested].push_back(wallRitem.get());
-
-		mAllRitems.push_back(std::move(wallRitem));
-	}
-
-	// This loop draws the walls surrounding the castle's gate
-	for (int i = 0; i < 3; i++)
-	{
-		auto gateRitem = std::make_unique<RenderItem>();
-		XMStoreFloat4x4(&gateRitem->World, (XMMatrixScaling(15.0f, 25.0f - 15.0f * (1.0f * (i % 2)), 5.0f) * XMMatrixTranslation(-15.0f + (15.0f * i), 22.0f + 7.5f * (i % 2), -35.0f)));
-		gateRitem->ObjCBIndex = funcCBIndex++;
-		gateRitem->Mat = mMaterials["marble"].get();
-		gateRitem->Geo = mGeometries["wallGeo"].get();
-		gateRitem->PrimitiveType = D3D_PRIMITIVE_TOPOLOGY_TRIANGLELIST;
-		gateRitem->IndexCount = gateRitem->Geo->DrawArgs["wall"].IndexCount;
-		gateRitem->StartIndexLocation = gateRitem->Geo->DrawArgs["wall"].StartIndexLocation;
-		gateRitem->BaseVertexLocation = gateRitem->Geo->DrawArgs["wall"].BaseVertexLocation;
-
-		mRitemLayer[(int)RenderLayer::AlphaTested].push_back(gateRitem.get());
-
-		mAllRitems.push_back(std::move(gateRitem));
-	}
-
-	// Build the corners of the castle walls
-	for (int i = 0; i < 4; i++)
-	{
-		auto cornerRitem = std::make_unique<RenderItem>();
-		XMStoreFloat4x4(&cornerRitem->World, (XMMatrixScaling(10.0f, 45.0f, 10.0f) * XMMatrixTranslation(-30.0f + 60.0f * (i % 2), 28.0f, 35.0f - 70.0f * (i / 2))));
-		cornerRitem->ObjCBIndex = funcCBIndex++;
-		cornerRitem->Mat = mMaterials["brick"].get();
-		cornerRitem->Geo = mGeometries["cornerGeo"].get();
-		cornerRitem->PrimitiveType = D3D_PRIMITIVE_TOPOLOGY_TRIANGLELIST;
-		cornerRitem->IndexCount = cornerRitem->Geo->DrawArgs["corner"].IndexCount;
-		cornerRitem->StartIndexLocation = cornerRitem->Geo->DrawArgs["corner"].StartIndexLocation;
-		cornerRitem->BaseVertexLocation = cornerRitem->Geo->DrawArgs["corner"].BaseVertexLocation;
-
-		mRitemLayer[(int)RenderLayer::AlphaTested].push_back(cornerRitem.get());
-
-		mAllRitems.push_back(std::move(cornerRitem));
-	}
-
-}
-
-void TreeBillboardsApp::DrawRenderItems(ID3D12GraphicsCommandList* cmdList, const std::vector<RenderItem*>& ritems)
-{
-    UINT objCBByteSize = d3dUtil::CalcConstantBufferByteSize(sizeof(ObjectConstants));
-    UINT matCBByteSize = d3dUtil::CalcConstantBufferByteSize(sizeof(MaterialConstants));
-
-	auto objectCB = mCurrFrameResource->ObjectCB->Resource();
-	auto matCB = mCurrFrameResource->MaterialCB->Resource();
-
-    // For each render item...
-    for(size_t i = 0; i < ritems.size(); ++i)
-    {
-        auto ri = ritems[i];
-
-        cmdList->IASetVertexBuffers(0, 1, &ri->Geo->VertexBufferView());
-        cmdList->IASetIndexBuffer(&ri->Geo->IndexBufferView());
-		//step3
-        cmdList->IASetPrimitiveTopology(ri->PrimitiveType);
-
-		CD3DX12_GPU_DESCRIPTOR_HANDLE tex(mSrvDescriptorHeap->GetGPUDescriptorHandleForHeapStart());
-		tex.Offset(ri->Mat->DiffuseSrvHeapIndex, mCbvSrvDescriptorSize);
-
-        D3D12_GPU_VIRTUAL_ADDRESS objCBAddress = objectCB->GetGPUVirtualAddress() + ri->ObjCBIndex*objCBByteSize;
-		D3D12_GPU_VIRTUAL_ADDRESS matCBAddress = matCB->GetGPUVirtualAddress() + ri->Mat->MatCBIndex*matCBByteSize;
-
-		cmdList->SetGraphicsRootDescriptorTable(0, tex);
-        cmdList->SetGraphicsRootConstantBufferView(1, objCBAddress);
-        cmdList->SetGraphicsRootConstantBufferView(3, matCBAddress);
-
-        cmdList->DrawIndexedInstanced(ri->IndexCount, 1, ri->StartIndexLocation, ri->BaseVertexLocation, 0);
-    }
-}
-
-std::array<const CD3DX12_STATIC_SAMPLER_DESC, 6> TreeBillboardsApp::GetStaticSamplers()
-{
-	// Applications usually only need a handful of samplers.  So just define them all up front
-	// and keep them available as part of the root signature.  
-
-	const CD3DX12_STATIC_SAMPLER_DESC pointWrap(
-		0, // shaderRegister
-		D3D12_FILTER_MIN_MAG_MIP_POINT, // filter
-		D3D12_TEXTURE_ADDRESS_MODE_WRAP,  // addressU
-		D3D12_TEXTURE_ADDRESS_MODE_WRAP,  // addressV
-		D3D12_TEXTURE_ADDRESS_MODE_WRAP); // addressW
-
-	const CD3DX12_STATIC_SAMPLER_DESC pointClamp(
-		1, // shaderRegister
-		D3D12_FILTER_MIN_MAG_MIP_POINT, // filter
-		D3D12_TEXTURE_ADDRESS_MODE_CLAMP,  // addressU
-		D3D12_TEXTURE_ADDRESS_MODE_CLAMP,  // addressV
-		D3D12_TEXTURE_ADDRESS_MODE_CLAMP); // addressW
-
-	const CD3DX12_STATIC_SAMPLER_DESC linearWrap(
-		2, // shaderRegister
-		D3D12_FILTER_MIN_MAG_MIP_LINEAR, // filter
-		D3D12_TEXTURE_ADDRESS_MODE_WRAP,  // addressU
-		D3D12_TEXTURE_ADDRESS_MODE_WRAP,  // addressV
-		D3D12_TEXTURE_ADDRESS_MODE_WRAP); // addressW
-
-	const CD3DX12_STATIC_SAMPLER_DESC linearClamp(
-		3, // shaderRegister
-		D3D12_FILTER_MIN_MAG_MIP_LINEAR, // filter
-		D3D12_TEXTURE_ADDRESS_MODE_CLAMP,  // addressU
-		D3D12_TEXTURE_ADDRESS_MODE_CLAMP,  // addressV
-		D3D12_TEXTURE_ADDRESS_MODE_CLAMP); // addressW
-
-	const CD3DX12_STATIC_SAMPLER_DESC anisotropicWrap(
-		4, // shaderRegister
-		D3D12_FILTER_ANISOTROPIC, // filter
-		D3D12_TEXTURE_ADDRESS_MODE_WRAP,  // addressU
-		D3D12_TEXTURE_ADDRESS_MODE_WRAP,  // addressV
-		D3D12_TEXTURE_ADDRESS_MODE_WRAP,  // addressW
-		0.0f,                             // mipLODBias
-		8);                               // maxAnisotropy
-
-	const CD3DX12_STATIC_SAMPLER_DESC anisotropicClamp(
-		5, // shaderRegister
-		D3D12_FILTER_ANISOTROPIC, // filter
-		D3D12_TEXTURE_ADDRESS_MODE_CLAMP,  // addressU
-		D3D12_TEXTURE_ADDRESS_MODE_CLAMP,  // addressV
-		D3D12_TEXTURE_ADDRESS_MODE_CLAMP,  // addressW
-		0.0f,                              // mipLODBias
-		8);                                // maxAnisotropy
-
-	return { 
-		pointWrap, pointClamp,
-		linearWrap, linearClamp, 
-		anisotropicWrap, anisotropicClamp };
-}
-
-float TreeBillboardsApp::GetHillsHeight(float x, float z)const
-{
-    return 0.3f*(z*sinf(0.1f*x) + x*cosf(0.1f*z));
-}
-
-XMFLOAT3 TreeBillboardsApp::GetHillsNormal(float x, float z)const
-{
-    // n = (-df/dx, 1, -df/dz)
-    XMFLOAT3 n(
-        -0.03f*z*cosf(0.1f*x) - 0.3f*cosf(0.1f*z),
-        1.0f,
-        -0.3f*sinf(0.1f*x) + 0.03f*x*sinf(0.1f*z));
-
-    XMVECTOR unitNormal = XMVector3Normalize(XMLoadFloat3(&n));
-    XMStoreFloat3(&n, unitNormal);
-
-    return n;
-}
+//***************************************************************************************
+// TreeBillboardsApp.cpp 
+//***************************************************************************************
+
+#include "../../Common/d3dApp.h"
+#include "../../Common/MathHelper.h"
+#include "../../Common/UploadBuffer.h"
+#include "../../Common/GeometryGenerator.h"
+#include "FrameResource.h"
+#include "Waves.h"
+
+using Microsoft::WRL::ComPtr;
+using namespace DirectX;
+using namespace DirectX::PackedVector;
+
+#pragma comment(lib, "d3dcompiler.lib")
+#pragma comment(lib, "D3D12.lib")
+
+const int gNumFrameResources = 3;
+
+// Lightweight structure stores parameters to draw a shape.  This will
+// vary from app-to-app.
+struct RenderItem
+{
+	RenderItem() = default;
+
+    // World matrix of the shape that describes the object's local space
+    // relative to the world space, which defines the position, orientation,
+    // and scale of the object in the world.
+    XMFLOAT4X4 World = MathHelper::Identity4x4();
+
+	XMFLOAT4X4 TexTransform = MathHelper::Identity4x4();
+
+	// Dirty flag indicating the object data has changed and we need to update the constant buffer.
+	// Because we have an object cbuffer for each FrameResource, we have to apply the
+	// update to each FrameResource.  Thus, when we modify obect data we should set 
+	// NumFramesDirty = gNumFrameResources so that each frame resource gets the update.
+	int NumFramesDirty = gNumFrameResources;
+
+	// Index into GPU constant buffer corresponding to the ObjectCB for this render item.
+	UINT ObjCBIndex = -1;
+
+	Material* Mat = nullptr;
+	MeshGeometry* Geo = nullptr;
+
+    // Primitive topology.
+    D3D12_PRIMITIVE_TOPOLOGY PrimitiveType = D3D_PRIMITIVE_TOPOLOGY_TRIANGLELIST;
+
+    // DrawIndexedInstanced parameters.
+    UINT IndexCount = 0;
+    UINT StartIndexLocation = 0;
+    int BaseVertexLocation = 0;
+};
+
+enum class RenderLayer : int
+{
+	Opaque = 0,
+	Transparent,
+	AlphaTested,
+	AlphaTestedTreeSprites,
+	Count
+};
+
+class TreeBillboardsApp : public D3DApp
+{
+public:
+    TreeBillboardsApp(HINSTANCE hInstance);
+    TreeBillboardsApp(const TreeBillboardsApp& rhs) = delete;
+    TreeBillboardsApp& operator=(const TreeBillboardsApp& rhs) = delete;
+    ~TreeBillboardsApp();
+
+    virtual bool Initialize()override;
+
+private:
+    virtual void OnResize()override;
+    virtual void Update(const GameTimer& gt)override;
+    virtual void Draw(const GameTimer& gt)override;
+
+    virtual void OnMouseDown(WPARAM btnState, int x, int y)override;
+    virtual void OnMouseUp(WPARAM btnState, int x, int y)override;
+    virtual void OnMouseMove(WPARAM btnState, int x, int y)override;
+
+    void OnKeyboardInput(const GameTimer& gt);
+	void UpdateCamera(const GameTimer& gt);
+	void AnimateMaterials(const GameTimer& gt);
+	void UpdateObjectCBs(const GameTimer& gt);
+	void UpdateMaterialCBs(const GameTimer& gt);
+	void UpdateMainPassCB(const GameTimer& gt);
+	void UpdateWaves(const GameTimer& gt); 
+
+	// Castle rendering functions
+	void BuildCastleGeometry();
+	void BuildCastleCorners();
+	void BuildCastleWalls();
+
+	void LoadTextures();
+    void BuildRootSignature();
+	void BuildDescriptorHeaps();
+    void BuildShadersAndInputLayouts();
+    void BuildLandGeometry();
+    void BuildWavesGeometry();
+	void BuildBoxGeometry();
+	void BuildTreeSpritesGeometry();
+    void BuildPSOs();
+    void BuildFrameResources();
+    void BuildMaterials();
+    void BuildRenderItems();
+    void DrawRenderItems(ID3D12GraphicsCommandList* cmdList, const std::vector<RenderItem*>& ritems);
+
+	std::array<const CD3DX12_STATIC_SAMPLER_DESC, 6> GetStaticSamplers();
+
+    float GetHillsHeight(float x, float z)const;
+    XMFLOAT3 GetHillsNormal(float x, float z)const;
+
+private:
+
+    std::vector<std::unique_ptr<FrameResource>> mFrameResources;
+    FrameResource* mCurrFrameResource = nullptr;
+    int mCurrFrameResourceIndex = 0;
+
+    UINT mCbvSrvDescriptorSize = 0;
+
+    ComPtr<ID3D12RootSignature> mRootSignature = nullptr;
+
+	ComPtr<ID3D12DescriptorHeap> mSrvDescriptorHeap = nullptr;
+
+	std::unordered_map<std::string, std::unique_ptr<MeshGeometry>> mGeometries;
+	std::unordered_map<std::string, std::unique_ptr<Material>> mMaterials;
+	std::unordered_map<std::string, std::unique_ptr<Texture>> mTextures;
+	std::unordered_map<std::string, ComPtr<ID3DBlob>> mShaders;
+	std::unordered_map<std::string, ComPtr<ID3D12PipelineState>> mPSOs;
+
+    std::vector<D3D12_INPUT_ELEMENT_DESC> mStdInputLayout;
+	std::vector<D3D12_INPUT_ELEMENT_DESC> mTreeSpriteInputLayout;
+
+    RenderItem* mWavesRitem = nullptr;
+
+	// List of all the render items.
+	std::vector<std::unique_ptr<RenderItem>> mAllRitems;
+
+	// Render items divided by PSO.
+	std::vector<RenderItem*> mRitemLayer[(int)RenderLayer::Count];
+
+	std::unique_ptr<Waves> mWaves;
+
+    PassConstants mMainPassCB;
+
+	XMFLOAT3 mEyePos = { 0.0f, 0.0f, 0.0f };
+	XMFLOAT4X4 mView = MathHelper::Identity4x4();
+	XMFLOAT4X4 mProj = MathHelper::Identity4x4();
+
+    float mTheta = 1.5f*XM_PI;
+    float mPhi = XM_PIDIV2 - 0.1f;
+    float mRadius = 50.0f;
+
+    POINT mLastMousePos;
+};
+
+int WINAPI WinMain(HINSTANCE hInstance, HINSTANCE prevInstance,
+    PSTR cmdLine, int showCmd)
+{
+    // Enable run-time memory check for debug builds.
+#if defined(DEBUG) | defined(_DEBUG)
+    _CrtSetDbgFlag(_CRTDBG_ALLOC_MEM_DF | _CRTDBG_LEAK_CHECK_DF);
+#endif
+
+    try
+    {
+        TreeBillboardsApp theApp(hInstance);
+        if(!theApp.Initialize())
+            return 0;
+
+        return theApp.Run();
+    }
+    catch(DxException& e)
+    {
+        MessageBox(nullptr, e.ToString().c_str(), L"HR Failed", MB_OK);
+        return 0;
+    }
+}
+
+TreeBillboardsApp::TreeBillboardsApp(HINSTANCE hInstance)
+    : D3DApp(hInstance)
+{
+}
+
+TreeBillboardsApp::~TreeBillboardsApp()
+{
+    if(md3dDevice != nullptr)
+        FlushCommandQueue();
+}
+
+bool TreeBillboardsApp::Initialize()
+{
+    if(!D3DApp::Initialize())
+        return false;
+
+    // Reset the command list to prep for initialization commands.
+    ThrowIfFailed(mCommandList->Reset(mDirectCmdListAlloc.Get(), nullptr));
+
+    // Get the increment size of a descriptor in this heap type.  This is hardware specific, 
+	// so we have to query this information.
+    mCbvSrvDescriptorSize = md3dDevice->GetDescriptorHandleIncrementSize(D3D12_DESCRIPTOR_HEAP_TYPE_CBV_SRV_UAV);
+
+    mWaves = std::make_unique<Waves>(164, 164, 1.0f, 0.03f, 4.0f, 0.2f);
+ 
+	LoadTextures();
+    BuildRootSignature();
+	BuildDescriptorHeaps();
+    BuildShadersAndInputLayouts();
+	BuildCastleGeometry();
+    BuildLandGeometry();
+    BuildWavesGeometry();
+	BuildBoxGeometry();
+	BuildTreeSpritesGeometry();
+	BuildMaterials();
+    BuildRenderItems();
+    BuildFrameResources();
+    BuildPSOs();
+
+    // Execute the initialization commands.
+    ThrowIfFailed(mCommandList->Close());
+    ID3D12CommandList* cmdsLists[] = { mCommandList.Get() };
+    mCommandQueue->ExecuteCommandLists(_countof(cmdsLists), cmdsLists);
+
+    // Wait until initialization is complete.
+    FlushCommandQueue();
+
+    return true;
+}
+ 
+void TreeBillboardsApp::OnResize()
+{
+    D3DApp::OnResize();
+
+    // The window resized, so update the aspect ratio and recompute the projection matrix.
+    XMMATRIX P = XMMatrixPerspectiveFovLH(0.25f*MathHelper::Pi, AspectRatio(), 1.0f, 1000.0f);
+    XMStoreFloat4x4(&mProj, P);
+}
+
+void TreeBillboardsApp::Update(const GameTimer& gt)
+{
+    OnKeyboardInput(gt);
+	UpdateCamera(gt);
+
+    // Cycle through the circular frame resource array.
+    mCurrFrameResourceIndex = (mCurrFrameResourceIndex + 1) % gNumFrameResources;
+    mCurrFrameResource = mFrameResources[mCurrFrameResourceIndex].get();
+
+    // Has the GPU finished processing the commands of the current frame resource?
+    // If not, wait until the GPU has completed commands up to this fence point.
+    if(mCurrFrameResource->Fence != 0 && mFence->GetCompletedValue() < mCurrFrameResource->Fence)
+    {
+        HANDLE eventHandle = CreateEventEx(nullptr, nullptr, false, EVENT_ALL_ACCESS);
+        ThrowIfFailed(mFence->SetEventOnCompletion(mCurrFrameResource->Fence, eventHandle));
+        WaitForSingleObject(eventHandle, INFINITE);
+        CloseHandle(eventHandle);
+    }
+
+	AnimateMaterials(gt);
+	UpdateObjectCBs(gt);
+	UpdateMaterialCBs(gt);
+	UpdateMainPassCB(gt);
+    UpdateWaves(gt);
+}
+
+void TreeBillboardsApp::Draw(const GameTimer& gt)
+{
+    auto cmdListAlloc = mCurrFrameResource->CmdListAlloc;
+
+    // Reuse the memory associated with command recording.
+    // We can only reset when the associated command lists have finished execution on the GPU.
+    ThrowIfFailed(cmdListAlloc->Reset());
+
+    // A command list can be reset after it has been added to the command queue via ExecuteCommandList.
+    // Reusing the command list reuses memory.
+    ThrowIfFailed(mCommandList->Reset(cmdListAlloc.Get(), mPSOs["opaque"].Get()));
+
+    mCommandList->RSSetViewports(1, &mScreenViewport);
+    mCommandList->RSSetScissorRects(1, &mScissorRect);
+
+    // Indicate a state transition on the resource usage.
+	mCommandList->ResourceBarrier(1, &CD3DX12_RESOURCE_BARRIER::Transition(CurrentBackBuffer(),
+		D3D12_RESOURCE_STATE_PRESENT, D3D12_RESOURCE_STATE_RENDER_TARGET));
+
+    // Clear the back buffer and depth buffer.
+    mCommandList->ClearRenderTargetView(CurrentBackBufferView(), (float*)&mMainPassCB.FogColor, 0, nullptr);
+    mCommandList->ClearDepthStencilView(DepthStencilView(), D3D12_CLEAR_FLAG_DEPTH | D3D12_CLEAR_FLAG_STENCIL, 1.0f, 0, 0, nullptr);
+
+    // Specify the buffers we are going to render to.
+    mCommandList->OMSetRenderTargets(1, &CurrentBackBufferView(), true, &DepthStencilView());
+
+	ID3D12DescriptorHeap* descriptorHeaps[] = { mSrvDescriptorHeap.Get() };
+	mCommandList->SetDescriptorHeaps(_countof(descriptorHeaps), descriptorHeaps);
+
+	mCommandList->SetGraphicsRootSignature(mRootSignature.Get());
+
+	auto passCB = mCurrFrameResource->PassCB->Resource();
+	mCommandList->SetGraphicsRootConstantBufferView(2, passCB->GetGPUVirtualAddress());
+
+    DrawRenderItems(mCommandList.Get(), mRitemLayer[(int)RenderLayer::Opaque]);
+
+	mCommandList->SetPipelineState(mPSOs["alphaTested"].Get());
+	DrawRenderItems(mCommandList.Get(), mRitemLayer[(int)RenderLayer::AlphaTested]);
+
+	mCommandList->SetPipelineState(mPSOs["treeSprites"].Get());
+	DrawRenderItems(mCommandList.Get(), mRitemLayer[(int)RenderLayer::AlphaTestedTreeSprites]);
+
+	mCommandList->SetPipelineState(mPSOs["transparent"].Get());
+	DrawRenderItems(mCommandList.Get(), mRitemLayer[(int)RenderLayer::Transparent]);
+
+    // Indicate a state transition on the resource usage.
+	mCommandList->ResourceBarrier(1, &CD3DX12_RESOURCE_BARRIER::Transition(CurrentBackBuffer(),
+		D3D12_RESOURCE_STATE_RENDER_TARGET, D3D12_RESOURCE_STATE_PRESENT));
+
+    // Done recording commands.
+    ThrowIfFailed(mCommandList->Close());
+
+    // Add the command list to the queue for execution.
+    ID3D12CommandList* cmdsLists[] = { mCommandList.Get() };
+    mCommandQueue->ExecuteCommandLists(_countof(cmdsLists), cmdsLists);
+
+    // Swap the back and front buffers
+    ThrowIfFailed(mSwapChain->Present(0, 0));
+	mCurrBackBuffer = (mCurrBackBuffer + 1) % SwapChainBufferCount;
+
+    // Advance the fence value to mark commands up to this fence point.
+    mCurrFrameResource->Fence = ++mCurrentFence;
+
+    // Add an instruction to the command queue to set a new fence point. 
+    // Because we are on the GPU timeline, the new fence point won't be 
+    // set until the GPU finishes processing all the commands prior to this Signal().
+    mCommandQueue->Signal(mFence.Get(), mCurrentFence);
+}
+
+void TreeBillboardsApp::OnMouseDown(WPARAM btnState, int x, int y)
+{
+    mLastMousePos.x = x;
+    mLastMousePos.y = y;
+
+    SetCapture(mhMainWnd);
+}
+
+void TreeBillboardsApp::OnMouseUp(WPARAM btnState, int x, int y)
+{
+    ReleaseCapture();
+}
+
+void TreeBillboardsApp::OnMouseMove(WPARAM btnState, int x, int y)
+{
+    if((btnState & MK_LBUTTON) != 0)
+    {
+        // Make each pixel correspond to a quarter of a degree.
+        float dx = XMConvertToRadians(0.25f*static_cast<float>(x - mLastMousePos.x));
+        float dy = XMConvertToRadians(0.25f*static_cast<float>(y - mLastMousePos.y));
+
+        // Update angles based on input to orbit camera around box.
+        mTheta += dx;
+        mPhi += dy;
+
+        // Restrict the angle mPhi.
+        mPhi = MathHelper::Clamp(mPhi, 0.1f, MathHelper::Pi - 0.1f);
+    }
+    else if((btnState & MK_RBUTTON) != 0)
+    {
+        // Make each pixel correspond to 0.2 unit in the scene.
+        float dx = 0.2f*static_cast<float>(x - mLastMousePos.x);
+        float dy = 0.2f*static_cast<float>(y - mLastMousePos.y);
+
+        // Update the camera radius based on input.
+        mRadius += dx - dy;
+
+        // Restrict the radius.
+        mRadius = MathHelper::Clamp(mRadius, 5.0f, 150.0f);
+    }
+
+    mLastMousePos.x = x;
+    mLastMousePos.y = y;
+}
+ 
+void TreeBillboardsApp::OnKeyboardInput(const GameTimer& gt)
+{
+}
+ 
+void TreeBillboardsApp::UpdateCamera(const GameTimer& gt)
+{
+	// Convert Spherical to Cartesian coordinates.
+	mEyePos.x = mRadius*sinf(mPhi)*cosf(mTheta);
+	mEyePos.z = mRadius*sinf(mPhi)*sinf(mTheta);
+	mEyePos.y = mRadius*cosf(mPhi);
+
+	// Build the view matrix.
+	XMVECTOR pos = XMVectorSet(mEyePos.x, mEyePos.y, mEyePos.z, 1.0f);
+	XMVECTOR target = XMVectorZero();
+	XMVECTOR up = XMVectorSet(0.0f, 1.0f, 0.0f, 0.0f);
+
+	XMMATRIX view = XMMatrixLookAtLH(pos, target, up);
+	XMStoreFloat4x4(&mView, view);
+}
+
+void TreeBillboardsApp::AnimateMaterials(const GameTimer& gt)
+{
+	// Scroll the water material texture coordinates.
+	auto waterMat = mMaterials["water"].get();
+
+	float& tu = waterMat->MatTransform(3, 0);
+	float& tv = waterMat->MatTransform(3, 1);
+
+	tu += 0.1f * gt.DeltaTime();
+	tv += 0.02f * gt.DeltaTime();
+
+	if(tu >= 1.0f)
+		tu -= 1.0f;
+
+	if(tv >= 1.0f)
+		tv -= 1.0f;
+
+	waterMat->MatTransform(3, 0) = tu;
+	waterMat->MatTransform(3, 1) = tv;
+
+	// Material has changed, so need to update cbuffer.
+	waterMat->NumFramesDirty = gNumFrameResources;
+}
+
+void TreeBillboardsApp::UpdateObjectCBs(const GameTimer& gt)
+{
+	auto currObjectCB = mCurrFrameResource->ObjectCB.get();
+	for(auto& e : mAllRitems)
+	{
+		// Only update the cbuffer data if the constants have changed.  
+		// This needs to be tracked per frame resource.
+		if(e->NumFramesDirty > 0)
+		{
+			XMMATRIX world = XMLoadFloat4x4(&e->World);
+			XMMATRIX texTransform = XMLoadFloat4x4(&e->TexTransform);
+
+			ObjectConstants objConstants;
+			XMStoreFloat4x4(&objConstants.World, XMMatrixTranspose(world));
+			XMStoreFloat4x4(&objConstants.TexTransform, XMMatrixTranspose(texTransform));
+
+			currObjectCB->CopyData(e->ObjCBIndex, objConstants);
+
+			// Next FrameResource need to be updated too.
+			e->NumFramesDirty--;
+		}
+	}
+}
+
+void TreeBillboardsApp::UpdateMaterialCBs(const GameTimer& gt)
+{
+	auto currMaterialCB = mCurrFrameResource->MaterialCB.get();
+	for(auto& e : mMaterials)
+	{
+		// Only update the cbuffer data if the constants have changed.  If the cbuffer
+		// data changes, it needs to be updated for each FrameResource.
+		Material* mat = e.second.get();
+		if(mat->NumFramesDirty > 0)
+		{
+			XMMATRIX matTransform = XMLoadFloat4x4(&mat->MatTransform);
+
+			MaterialConstants matConstants;
+			matConstants.DiffuseAlbedo = mat->DiffuseAlbedo;
+			matConstants.FresnelR0 = mat->FresnelR0;
+			matConstants.Roughness = mat->Roughness;
+			XMStoreFloat4x4(&matConstants.MatTransform, XMMatrixTranspose(matTransform));
+
+			currMaterialCB->CopyData(mat->MatCBIndex, matConstants);
+
+			// Next FrameResource need to be updated too.
+			mat->NumFramesDirty--;
+		}
+	}
+}
+
+void TreeBillboardsApp::UpdateMainPassCB(const GameTimer& gt)
+{
+	XMMATRIX view = XMLoadFloat4x4(&mView);
+	XMMATRIX proj = XMLoadFloat4x4(&mProj);
+
+	XMMATRIX viewProj = XMMatrixMultiply(view, proj);
+	XMMATRIX invView = XMMatrixInverse(&XMMatrixDeterminant(view), view);
+	XMMATRIX invProj = XMMatrixInverse(&XMMatrixDeterminant(proj), proj);
+	XMMATRIX invViewProj = XMMatrixInverse(&XMMatrixDeterminant(viewProj), viewProj);
+
+	XMStoreFloat4x4(&mMainPassCB.View, XMMatrixTranspose(view));
+	XMStoreFloat4x4(&mMainPassCB.InvView, XMMatrixTranspose(invView));
+	XMStoreFloat4x4(&mMainPassCB.Proj, XMMatrixTranspose(proj));
+	XMStoreFloat4x4(&mMainPassCB.InvProj, XMMatrixTranspose(invProj));
+	XMStoreFloat4x4(&mMainPassCB.ViewProj, XMMatrixTranspose(viewProj));
+	XMStoreFloat4x4(&mMainPassCB.InvViewProj, XMMatrixTranspose(invViewProj));
+	mMainPassCB.EyePosW = mEyePos;
+	mMainPassCB.RenderTargetSize = XMFLOAT2((float)mClientWidth, (float)mClientHeight);
+	mMainPassCB.InvRenderTargetSize = XMFLOAT2(1.0f / mClientWidth, 1.0f / mClientHeight);
+	mMainPassCB.NearZ = 1.0f;
+	mMainPassCB.FarZ = 1000.0f;
+	mMainPassCB.TotalTime = gt.TotalTime();
+	mMainPassCB.DeltaTime = gt.DeltaTime();
+	mMainPassCB.AmbientLight = { 0.25f, 0.25f, 0.35f, 1.0f };
+	mMainPassCB.Lights[0].Direction = { 0.57735f, -0.57735f, 0.57735f };
+	mMainPassCB.Lights[0].Strength = { 0.6f, 0.6f, 0.6f };
+	mMainPassCB.Lights[1].Direction = { -0.57735f, -0.57735f, 0.57735f };
+	mMainPassCB.Lights[1].Strength = { 0.3f, 0.3f, 0.3f };
+	mMainPassCB.Lights[2].Direction = { 0.0f, -0.707f, -0.707f };
+	mMainPassCB.Lights[2].Strength = { 0.15f, 0.15f, 0.15f };
+
+	auto currPassCB = mCurrFrameResource->PassCB.get();
+	currPassCB->CopyData(0, mMainPassCB);
+}
+
+void TreeBillboardsApp::UpdateWaves(const GameTimer& gt)
+{
+	// Every quarter second, generate a random wave.
+	static float t_base = 0.0f;
+	if((mTimer.TotalTime() - t_base) >= 0.25f)
+	{
+		t_base += 0.25f;
+
+		int i = MathHelper::Rand(4, mWaves->RowCount() - 5);
+		int j = MathHelper::Rand(4, mWaves->ColumnCount() - 5);
+
+		float r = MathHelper::RandF(0.2f, 0.5f);
+
+		mWaves->Disturb(i, j, r);
+	}
+
+	// Update the wave simulation.
+	mWaves->Update(gt.DeltaTime());
+
+	// Update the wave vertex buffer with the new solution.
+	auto currWavesVB = mCurrFrameResource->WavesVB.get();
+	for(int i = 0; i < mWaves->VertexCount(); ++i)
+	{
+		Vertex v;
+
+		v.Pos = mWaves->Position(i);
+		v.Normal = mWaves->Normal(i);
+		
+		// Derive tex-coords from position by 
+		// mapping [-w/2,w/2] --> [0,1]
+		v.TexC.x = 0.5f + v.Pos.x / mWaves->Width();
+		v.TexC.y = 0.5f - v.Pos.z / mWaves->Depth();
+
+		currWavesVB->CopyData(i, v);
+	}
+
+	// Set the dynamic VB of the wave renderitem to the current frame VB.
+	mWavesRitem->Geo->VertexBufferGPU = currWavesVB->Resource();
+}+
++
+void TreeBillboardsApp::BuildCastleGeometry()+
+{+
+	BuildCastleWalls();+
+	BuildCastleCorners();+
+}+
++
+void TreeBillboardsApp::BuildCastleCorners()
+{+	// Create a singular wall geometry, which will then be copied to make multiple walls+
+	GeometryGenerator geoGen;
+	GeometryGenerator::MeshData corner = geoGen.CreateCylinder(1.0f, 1.0f, 1.0f, 15, 10);
+
+	std::vector<Vertex> vertices(corner.Vertices.size());
+	for (size_t i = 0; i < corner.Vertices.size(); ++i)
+	{
+		auto& p = corner.Vertices[i].Position;
+		vertices[i].Pos = p;
+		vertices[i].Normal = corner.Vertices[i].Normal;
+		vertices[i].TexC = corner.Vertices[i].TexC;
+	}
+
+	const UINT vbByteSize = (UINT)vertices.size() * sizeof(Vertex);
+
+	std::vector<std::uint16_t> indices = corner.GetIndices16();
+	const UINT ibByteSize = (UINT)indices.size() * sizeof(std::uint16_t);
+
+	auto geo = std::make_unique<MeshGeometry>();
+	geo->Name = "wallGeo";
+
+	ThrowIfFailed(D3DCreateBlob(vbByteSize, &geo->VertexBufferCPU));
+	CopyMemory(geo->VertexBufferCPU->GetBufferPointer(), vertices.data(), vbByteSize);
+
+	ThrowIfFailed(D3DCreateBlob(ibByteSize, &geo->IndexBufferCPU));
+	CopyMemory(geo->IndexBufferCPU->GetBufferPointer(), indices.data(), ibByteSize);
+
+	geo->VertexBufferGPU = d3dUtil::CreateDefaultBuffer(md3dDevice.Get(),
+		mCommandList.Get(), vertices.data(), vbByteSize, geo->VertexBufferUploader);
+
+	geo->IndexBufferGPU = d3dUtil::CreateDefaultBuffer(md3dDevice.Get(),
+		mCommandList.Get(), indices.data(), ibByteSize, geo->IndexBufferUploader);
+
+	geo->VertexByteStride = sizeof(Vertex);
+	geo->VertexBufferByteSize = vbByteSize;
+	geo->IndexFormat = DXGI_FORMAT_R16_UINT;
+	geo->IndexBufferByteSize = ibByteSize;
+
+	SubmeshGeometry submesh;
+	submesh.IndexCount = (UINT)indices.size();
+	submesh.StartIndexLocation = 0;
+	submesh.BaseVertexLocation = 0;
+
+	geo->DrawArgs["corner"] = submesh;
+
+	mGeometries["cornerGeo"] = std::move(geo);
+}+
++
+void TreeBillboardsApp::BuildCastleWalls()
+{+
+	// Create a singular wall geometry, which will then be copied to make multiple walls+
+	GeometryGenerator geoGen;
+	GeometryGenerator::MeshData wall = geoGen.CreateBox(1.0f, 1.0f, 1.0f, 3);
+
+	std::vector<Vertex> vertices(wall.Vertices.size());
+	for (size_t i = 0; i < wall.Vertices.size(); ++i)
+	{
+		auto& p = wall.Vertices[i].Position;
+		vertices[i].Pos = p;
+		vertices[i].Normal = wall.Vertices[i].Normal;
+		vertices[i].TexC = wall.Vertices[i].TexC;
+	}
+
+	const UINT vbByteSize = (UINT)vertices.size() * sizeof(Vertex);
+
+	std::vector<std::uint16_t> indices = wall.GetIndices16();
+	const UINT ibByteSize = (UINT)indices.size() * sizeof(std::uint16_t);
+
+	auto geo = std::make_unique<MeshGeometry>();
+	geo->Name = "wallGeo";
+
+	ThrowIfFailed(D3DCreateBlob(vbByteSize, &geo->VertexBufferCPU));
+	CopyMemory(geo->VertexBufferCPU->GetBufferPointer(), vertices.data(), vbByteSize);
+
+	ThrowIfFailed(D3DCreateBlob(ibByteSize, &geo->IndexBufferCPU));
+	CopyMemory(geo->IndexBufferCPU->GetBufferPointer(), indices.data(), ibByteSize);
+
+	geo->VertexBufferGPU = d3dUtil::CreateDefaultBuffer(md3dDevice.Get(),
+		mCommandList.Get(), vertices.data(), vbByteSize, geo->VertexBufferUploader);
+
+	geo->IndexBufferGPU = d3dUtil::CreateDefaultBuffer(md3dDevice.Get(),
+		mCommandList.Get(), indices.data(), ibByteSize, geo->IndexBufferUploader);
+
+	geo->VertexByteStride = sizeof(Vertex);
+	geo->VertexBufferByteSize = vbByteSize;
+	geo->IndexFormat = DXGI_FORMAT_R16_UINT;
+	geo->IndexBufferByteSize = ibByteSize;
+
+	SubmeshGeometry submesh;
+	submesh.IndexCount = (UINT)indices.size();
+	submesh.StartIndexLocation = 0;
+	submesh.BaseVertexLocation = 0;
+
+	geo->DrawArgs["wall"] = submesh;
+
+	mGeometries["wallGeo"] = std::move(geo);+
+}
+
+void TreeBillboardsApp::LoadTextures()
+{
+	auto grassTex = std::make_unique<Texture>();
+	grassTex->Name = "grassTex";
+	grassTex->Filename = L"../../Textures/greengrass.dds";
+	ThrowIfFailed(DirectX::CreateDDSTextureFromFile12(md3dDevice.Get(),
+		mCommandList.Get(), grassTex->Filename.c_str(),
+		grassTex->Resource, grassTex->UploadHeap));
+
+	auto waterTex = std::make_unique<Texture>();
+	waterTex->Name = "waterTex";
+	waterTex->Filename = L"../../Textures/water.dds";
+	ThrowIfFailed(DirectX::CreateDDSTextureFromFile12(md3dDevice.Get(),
+		mCommandList.Get(), waterTex->Filename.c_str(),
+		waterTex->Resource, waterTex->UploadHeap));
+
+	auto brickTex = std::make_unique<Texture>();
+	brickTex->Name = "brickTex";
+	brickTex->Filename = L"../../Textures/brick.dds";
+	ThrowIfFailed(DirectX::CreateDDSTextureFromFile12(md3dDevice.Get(),
+		mCommandList.Get(), brickTex->Filename.c_str(),
+		brickTex->Resource, brickTex->UploadHeap));
+
+	auto marbleTex = std::make_unique<Texture>();
+	marbleTex->Name = "marbleTex";
+	marbleTex->Filename = L"../../Textures/marble.dds";
+	ThrowIfFailed(DirectX::CreateDDSTextureFromFile12(md3dDevice.Get(),
+		mCommandList.Get(), marbleTex->Filename.c_str(),
+		marbleTex->Resource, marbleTex->UploadHeap));
+
+	auto woodTex = std::make_unique<Texture>();
+	woodTex->Name = "woodTex";
+	woodTex->Filename = L"../../Textures/wood.dds";
+	ThrowIfFailed(DirectX::CreateDDSTextureFromFile12(md3dDevice.Get(),
+		mCommandList.Get(), woodTex->Filename.c_str(),
+		woodTex->Resource, woodTex->UploadHeap));
+
+	auto crystalTex = std::make_unique<Texture>();
+	crystalTex->Name = "crystalTex";
+	crystalTex->Filename = L"../../Textures/crystal.dds";
+	ThrowIfFailed(DirectX::CreateDDSTextureFromFile12(md3dDevice.Get(),
+		mCommandList.Get(), crystalTex->Filename.c_str(),
+		crystalTex->Resource, crystalTex->UploadHeap));
+
+	auto treeArrayTex = std::make_unique<Texture>();
+	treeArrayTex->Name = "treeArrayTex";
+	treeArrayTex->Filename = L"../../Textures/treeArray.dds";
+	ThrowIfFailed(DirectX::CreateDDSTextureFromFile12(md3dDevice.Get(),
+		mCommandList.Get(), treeArrayTex->Filename.c_str(),
+		treeArrayTex->Resource, treeArrayTex->UploadHeap));
+
+	
+
+	mTextures[grassTex->Name] = std::move(grassTex);
+	mTextures[waterTex->Name] = std::move(waterTex);
+	mTextures[brickTex->Name] = std::move(brickTex);
+	mTextures[marbleTex->Name] = std::move(marbleTex);
+	mTextures[woodTex->Name] = std::move(woodTex);
+	mTextures[crystalTex->Name] = std::move(crystalTex);
+	mTextures[treeArrayTex->Name] = std::move(treeArrayTex);
+	
+}
+
+void TreeBillboardsApp::BuildRootSignature()
+{
+	CD3DX12_DESCRIPTOR_RANGE texTable;
+	texTable.Init(D3D12_DESCRIPTOR_RANGE_TYPE_SRV, 1, 0);
+
+    // Root parameter can be a table, root descriptor or root constants.
+    CD3DX12_ROOT_PARAMETER slotRootParameter[4];
+
+	// Perfomance TIP: Order from most frequent to least frequent.
+	slotRootParameter[0].InitAsDescriptorTable(1, &texTable, D3D12_SHADER_VISIBILITY_PIXEL);
+    slotRootParameter[1].InitAsConstantBufferView(0);
+    slotRootParameter[2].InitAsConstantBufferView(1);
+    slotRootParameter[3].InitAsConstantBufferView(2);
+
+	auto staticSamplers = GetStaticSamplers();
+
+    // A root signature is an array of root parameters.
+	CD3DX12_ROOT_SIGNATURE_DESC rootSigDesc(4, slotRootParameter,
+		(UINT)staticSamplers.size(), staticSamplers.data(),
+		D3D12_ROOT_SIGNATURE_FLAG_ALLOW_INPUT_ASSEMBLER_INPUT_LAYOUT);
+
+    // create a root signature with a single slot which points to a descriptor range consisting of a single constant buffer
+    ComPtr<ID3DBlob> serializedRootSig = nullptr;
+    ComPtr<ID3DBlob> errorBlob = nullptr;
+    HRESULT hr = D3D12SerializeRootSignature(&rootSigDesc, D3D_ROOT_SIGNATURE_VERSION_1,
+        serializedRootSig.GetAddressOf(), errorBlob.GetAddressOf());
+
+    if(errorBlob != nullptr)
+    {
+        ::OutputDebugStringA((char*)errorBlob->GetBufferPointer());
+    }
+    ThrowIfFailed(hr);
+
+    ThrowIfFailed(md3dDevice->CreateRootSignature(
+		0,
+        serializedRootSig->GetBufferPointer(),
+        serializedRootSig->GetBufferSize(),
+        IID_PPV_ARGS(mRootSignature.GetAddressOf())));
+}
+
+void TreeBillboardsApp::BuildDescriptorHeaps()
+{
+	//
+	// Create the SRV heap.
+	//
+	D3D12_DESCRIPTOR_HEAP_DESC srvHeapDesc = {};
+	srvHeapDesc.NumDescriptors = 7;
+	srvHeapDesc.Type = D3D12_DESCRIPTOR_HEAP_TYPE_CBV_SRV_UAV;
+	srvHeapDesc.Flags = D3D12_DESCRIPTOR_HEAP_FLAG_SHADER_VISIBLE;
+	ThrowIfFailed(md3dDevice->CreateDescriptorHeap(&srvHeapDesc, IID_PPV_ARGS(&mSrvDescriptorHeap)));
+
+	//
+	// Fill out the heap with actual descriptors.
+	//
+	CD3DX12_CPU_DESCRIPTOR_HANDLE hDescriptor(mSrvDescriptorHeap->GetCPUDescriptorHandleForHeapStart());
+
+	auto grassTex = mTextures["grassTex"]->Resource;
+	auto waterTex = mTextures["waterTex"]->Resource;
+	auto brickTex = mTextures["brickTex"]->Resource;
+	auto marbleTex = mTextures["marbleTex"]->Resource;
+	auto woodTex = mTextures["woodTex"]->Resource;
+	auto crystalTex = mTextures["crystalTex"]->Resource;
+	auto treeArrayTex = mTextures["treeArrayTex"]->Resource;
+	
+
+	D3D12_SHADER_RESOURCE_VIEW_DESC srvDesc = {};
+	srvDesc.Shader4ComponentMapping = D3D12_DEFAULT_SHADER_4_COMPONENT_MAPPING;
+	srvDesc.Format = grassTex->GetDesc().Format;
+	srvDesc.ViewDimension = D3D12_SRV_DIMENSION_TEXTURE2D;
+	srvDesc.Texture2D.MostDetailedMip = 0;
+	srvDesc.Texture2D.MipLevels = -1;
+	md3dDevice->CreateShaderResourceView(grassTex.Get(), &srvDesc, hDescriptor);
+
+	// next descriptor
+	hDescriptor.Offset(1, mCbvSrvDescriptorSize);
+
+	srvDesc.Format = waterTex->GetDesc().Format;
+	md3dDevice->CreateShaderResourceView(waterTex.Get(), &srvDesc, hDescriptor);
+
+	// next descriptor
+	hDescriptor.Offset(1, mCbvSrvDescriptorSize);
+
+	srvDesc.Format = brickTex->GetDesc().Format;
+	md3dDevice->CreateShaderResourceView(brickTex.Get(), &srvDesc, hDescriptor);
+
+	hDescriptor.Offset(1, mCbvSrvDescriptorSize);
+
+	srvDesc.Format = marbleTex->GetDesc().Format;
+	md3dDevice->CreateShaderResourceView(marbleTex.Get(), &srvDesc, hDescriptor);
+
+	hDescriptor.Offset(1, mCbvSrvDescriptorSize);
+
+	srvDesc.Format = woodTex->GetDesc().Format;
+	md3dDevice->CreateShaderResourceView(woodTex.Get(), &srvDesc, hDescriptor);
+
+	hDescriptor.Offset(1, mCbvSrvDescriptorSize);
+
+	srvDesc.Format = crystalTex->GetDesc().Format;
+	md3dDevice->CreateShaderResourceView(crystalTex.Get(), &srvDesc, hDescriptor);
+
+    // next descriptor
+	hDescriptor.Offset(1, mCbvSrvDescriptorSize);
+
+	auto desc = treeArrayTex->GetDesc();
+	srvDesc.ViewDimension = D3D12_SRV_DIMENSION_TEXTURE2DARRAY;
+	srvDesc.Format = treeArrayTex->GetDesc().Format;
+	srvDesc.Texture2DArray.MostDetailedMip = 0;
+	srvDesc.Texture2DArray.MipLevels = -1;
+	srvDesc.Texture2DArray.FirstArraySlice = 0;
+	srvDesc.Texture2DArray.ArraySize = treeArrayTex->GetDesc().DepthOrArraySize;
+	md3dDevice->CreateShaderResourceView(treeArrayTex.Get(), &srvDesc, hDescriptor);
+
+	
+}
+
+void TreeBillboardsApp::BuildShadersAndInputLayouts()
+{
+	const D3D_SHADER_MACRO defines[] =
+	{
+		//"FOG", "1",
+		NULL, NULL
+	};
+
+	const D3D_SHADER_MACRO alphaTestDefines[] =
+	{
+		//"FOG", "1",
+		"ALPHA_TEST", "1",
+		NULL, NULL
+	};
+
+	mShaders["standardVS"] = d3dUtil::CompileShader(L"Shaders\\Default.hlsl", nullptr, "VS", "vs_5_1");
+	mShaders["opaquePS"] = d3dUtil::CompileShader(L"Shaders\\Default.hlsl", defines, "PS", "ps_5_1");
+	mShaders["alphaTestedPS"] = d3dUtil::CompileShader(L"Shaders\\Default.hlsl", alphaTestDefines, "PS", "ps_5_1");
+
+	mShaders["treeSpriteVS"] = d3dUtil::CompileShader(L"Shaders\\TreeSprite.hlsl", nullptr, "VS", "vs_5_1");
+	mShaders["treeSpriteGS"] = d3dUtil::CompileShader(L"Shaders\\TreeSprite.hlsl", nullptr, "GS", "gs_5_1");
+	mShaders["treeSpritePS"] = d3dUtil::CompileShader(L"Shaders\\TreeSprite.hlsl", alphaTestDefines, "PS", "ps_5_1");
+
+    mStdInputLayout =
+    {
+        { "POSITION", 0, DXGI_FORMAT_R32G32B32_FLOAT, 0, 0, D3D12_INPUT_CLASSIFICATION_PER_VERTEX_DATA, 0 },
+        { "NORMAL", 0, DXGI_FORMAT_R32G32B32_FLOAT, 0, 12, D3D12_INPUT_CLASSIFICATION_PER_VERTEX_DATA, 0 },
+		{ "TEXCOORD", 0, DXGI_FORMAT_R32G32_FLOAT, 0, 24, D3D12_INPUT_CLASSIFICATION_PER_VERTEX_DATA, 0 },
+    };
+
+	mTreeSpriteInputLayout =
+	{
+		{ "POSITION", 0, DXGI_FORMAT_R32G32B32_FLOAT, 0, 0, D3D12_INPUT_CLASSIFICATION_PER_VERTEX_DATA, 0 },
+		{ "SIZE", 0, DXGI_FORMAT_R32G32_FLOAT, 0, 12, D3D12_INPUT_CLASSIFICATION_PER_VERTEX_DATA, 0 },
+	};
+}
+
+void TreeBillboardsApp::BuildLandGeometry()
+{
+    GeometryGenerator geoGen;
+    GeometryGenerator::MeshData grid = geoGen.CreateGrid(160.0f, 160.0f, 50, 50);
+
+    //
+    // Extract the vertex elements we are interested and apply the height function to
+    // each vertex.  In addition, color the vertices based on their height so we have
+    // sandy looking beaches, grassy low hills, and snow mountain peaks.
+    //
+
+    std::vector<Vertex> vertices(grid.Vertices.size());
+    for(size_t i = 0; i < grid.Vertices.size(); ++i)
+    {
+        auto& p = grid.Vertices[i].Position;
+        vertices[i].Pos = p;
+		if (abs(p.x)> 52 && abs(p.x)< 65 && abs(p.z) < 65 || abs(p.z) > 52 && abs(p.z) < 65 && abs(p.x) < 65)
+		{
+			vertices[i].Pos.y = -10.0f;
+		}
+		else
+		{
+			vertices[i].Pos.y = 6.0f; //GetHillsHeight(p.x, p.z);
+		}
+		
+		vertices[i].Normal = XMFLOAT3(p.x, 1.0f, p.y); //GetHillsNormal(p.x, p.z);
+		vertices[i].TexC = grid.Vertices[i].TexC;
+    }
+
+    const UINT vbByteSize = (UINT)vertices.size() * sizeof(Vertex);
+
+    std::vector<std::uint16_t> indices = grid.GetIndices16();
+    const UINT ibByteSize = (UINT)indices.size() * sizeof(std::uint16_t);
+
+	auto geo = std::make_unique<MeshGeometry>();
+	geo->Name = "landGeo";
+
+	ThrowIfFailed(D3DCreateBlob(vbByteSize, &geo->VertexBufferCPU));
+	CopyMemory(geo->VertexBufferCPU->GetBufferPointer(), vertices.data(), vbByteSize);
+
+	ThrowIfFailed(D3DCreateBlob(ibByteSize, &geo->IndexBufferCPU));
+	CopyMemory(geo->IndexBufferCPU->GetBufferPointer(), indices.data(), ibByteSize);
+
+	geo->VertexBufferGPU = d3dUtil::CreateDefaultBuffer(md3dDevice.Get(),
+		mCommandList.Get(), vertices.data(), vbByteSize, geo->VertexBufferUploader);
+
+	geo->IndexBufferGPU = d3dUtil::CreateDefaultBuffer(md3dDevice.Get(),
+		mCommandList.Get(), indices.data(), ibByteSize, geo->IndexBufferUploader);
+
+	geo->VertexByteStride = sizeof(Vertex);
+	geo->VertexBufferByteSize = vbByteSize;
+	geo->IndexFormat = DXGI_FORMAT_R16_UINT;
+	geo->IndexBufferByteSize = ibByteSize;
+
+	SubmeshGeometry submesh;
+	submesh.IndexCount = (UINT)indices.size();
+	submesh.StartIndexLocation = 0;
+	submesh.BaseVertexLocation = 0;
+
+	geo->DrawArgs["grid"] = submesh;
+
+	mGeometries["landGeo"] = std::move(geo);
+}
+
+void TreeBillboardsApp::BuildWavesGeometry()
+{
+    std::vector<std::uint16_t> indices(3 * mWaves->TriangleCount()); // 3 indices per face
+	assert(mWaves->VertexCount() < 0x0000ffff);
+
+    // Iterate over each quad.
+    int m = mWaves->RowCount();
+    int n = mWaves->ColumnCount();
+    int k = 0;
+    for(int i = 0; i < m - 1; ++i)
+    {
+        for(int j = 0; j < n - 1; ++j)
+        {
+            indices[k] = i*n + j;
+            indices[k + 1] = i*n + j + 1;
+            indices[k + 2] = (i + 1)*n + j;
+
+            indices[k + 3] = (i + 1)*n + j;
+            indices[k + 4] = i*n + j + 1;
+            indices[k + 5] = (i + 1)*n + j + 1;
+
+            k += 6; // next quad
+        }
+    }
+
+	UINT vbByteSize = mWaves->VertexCount()*sizeof(Vertex);
+	UINT ibByteSize = (UINT)indices.size()*sizeof(std::uint16_t);
+
+	auto geo = std::make_unique<MeshGeometry>();
+	geo->Name = "waterGeo";
+
+	// Set dynamically.
+	geo->VertexBufferCPU = nullptr;
+	geo->VertexBufferGPU = nullptr;
+
+	ThrowIfFailed(D3DCreateBlob(ibByteSize, &geo->IndexBufferCPU));
+	CopyMemory(geo->IndexBufferCPU->GetBufferPointer(), indices.data(), ibByteSize);
+
+	geo->IndexBufferGPU = d3dUtil::CreateDefaultBuffer(md3dDevice.Get(),
+		mCommandList.Get(), indices.data(), ibByteSize, geo->IndexBufferUploader);
+
+	geo->VertexByteStride = sizeof(Vertex);
+	geo->VertexBufferByteSize = vbByteSize;
+	geo->IndexFormat = DXGI_FORMAT_R16_UINT;
+	geo->IndexBufferByteSize = ibByteSize;
+
+	SubmeshGeometry submesh;
+	submesh.IndexCount = (UINT)indices.size();
+	submesh.StartIndexLocation = 0;
+	submesh.BaseVertexLocation = 0;
+
+	geo->DrawArgs["grid"] = submesh;
+
+	mGeometries["waterGeo"] = std::move(geo);
+}
+
+void TreeBillboardsApp::BuildBoxGeometry()
+{
+	GeometryGenerator geoGen;
+	GeometryGenerator::MeshData box = geoGen.CreateBox(8.0f, 8.0f, 8.0f, 3);
+
+	std::vector<Vertex> vertices(box.Vertices.size());
+	for (size_t i = 0; i < box.Vertices.size(); ++i)
+	{
+		auto& p = box.Vertices[i].Position;
+		vertices[i].Pos = p;
+		vertices[i].Normal = box.Vertices[i].Normal;
+		vertices[i].TexC = box.Vertices[i].TexC;
+	}
+
+	const UINT vbByteSize = (UINT)vertices.size() * sizeof(Vertex);
+
+	std::vector<std::uint16_t> indices = box.GetIndices16();
+	const UINT ibByteSize = (UINT)indices.size() * sizeof(std::uint16_t);
+
+	auto geo = std::make_unique<MeshGeometry>();
+	geo->Name = "boxGeo";
+
+	ThrowIfFailed(D3DCreateBlob(vbByteSize, &geo->VertexBufferCPU));
+	CopyMemory(geo->VertexBufferCPU->GetBufferPointer(), vertices.data(), vbByteSize);
+
+	ThrowIfFailed(D3DCreateBlob(ibByteSize, &geo->IndexBufferCPU));
+	CopyMemory(geo->IndexBufferCPU->GetBufferPointer(), indices.data(), ibByteSize);
+
+	geo->VertexBufferGPU = d3dUtil::CreateDefaultBuffer(md3dDevice.Get(),
+		mCommandList.Get(), vertices.data(), vbByteSize, geo->VertexBufferUploader);
+
+	geo->IndexBufferGPU = d3dUtil::CreateDefaultBuffer(md3dDevice.Get(),
+		mCommandList.Get(), indices.data(), ibByteSize, geo->IndexBufferUploader);
+
+	geo->VertexByteStride = sizeof(Vertex);
+	geo->VertexBufferByteSize = vbByteSize;
+	geo->IndexFormat = DXGI_FORMAT_R16_UINT;
+	geo->IndexBufferByteSize = ibByteSize;
+
+	SubmeshGeometry submesh;
+	submesh.IndexCount = (UINT)indices.size();
+	submesh.StartIndexLocation = 0;
+	submesh.BaseVertexLocation = 0;
+
+	geo->DrawArgs["box"] = submesh;
+
+	mGeometries["boxGeo"] = std::move(geo);
+}
+
+void TreeBillboardsApp::BuildTreeSpritesGeometry()
+{
+	//step5
+	struct TreeSpriteVertex
+	{
+		XMFLOAT3 Pos;
+		XMFLOAT2 Size;
+	};
+
+	static const int treeCount = 16;
+	std::array<TreeSpriteVertex, 16> vertices;
+	for(UINT i = 0; i < treeCount; ++i)
+	{
+		float x = MathHelper::RandF(-45.0f, 45.0f);
+		float z = MathHelper::RandF(-45.0f, 45.0f);
+		float y = 0.0f; //GetHillsHeight(x, z);
+
+		// Move tree slightly above land height.
+		y += 8.0f;
+
+		vertices[i].Pos = XMFLOAT3(x, y, z);
+		vertices[i].Size = XMFLOAT2(20.0f, 20.0f);
+	}
+
+	std::array<std::uint16_t, 16> indices =
+	{
+		0, 1, 2, 3, 4, 5, 6, 7,
+		8, 9, 10, 11, 12, 13, 14, 15
+	};
+
+	const UINT vbByteSize = (UINT)vertices.size() * sizeof(TreeSpriteVertex);
+	const UINT ibByteSize = (UINT)indices.size() * sizeof(std::uint16_t);
+
+	auto geo = std::make_unique<MeshGeometry>();
+	geo->Name = "treeSpritesGeo";
+
+	ThrowIfFailed(D3DCreateBlob(vbByteSize, &geo->VertexBufferCPU));
+	CopyMemory(geo->VertexBufferCPU->GetBufferPointer(), vertices.data(), vbByteSize);
+
+	ThrowIfFailed(D3DCreateBlob(ibByteSize, &geo->IndexBufferCPU));
+	CopyMemory(geo->IndexBufferCPU->GetBufferPointer(), indices.data(), ibByteSize);
+
+	geo->VertexBufferGPU = d3dUtil::CreateDefaultBuffer(md3dDevice.Get(),
+		mCommandList.Get(), vertices.data(), vbByteSize, geo->VertexBufferUploader);
+
+	geo->IndexBufferGPU = d3dUtil::CreateDefaultBuffer(md3dDevice.Get(),
+		mCommandList.Get(), indices.data(), ibByteSize, geo->IndexBufferUploader);
+
+	geo->VertexByteStride = sizeof(TreeSpriteVertex);
+	geo->VertexBufferByteSize = vbByteSize;
+	geo->IndexFormat = DXGI_FORMAT_R16_UINT;
+	geo->IndexBufferByteSize = ibByteSize;
+
+	SubmeshGeometry submesh;
+	submesh.IndexCount = (UINT)indices.size();
+	submesh.StartIndexLocation = 0;
+	submesh.BaseVertexLocation = 0;
+
+	geo->DrawArgs["points"] = submesh;
+
+	mGeometries["treeSpritesGeo"] = std::move(geo);
+}
+
+void TreeBillboardsApp::BuildPSOs()
+{
+    D3D12_GRAPHICS_PIPELINE_STATE_DESC opaquePsoDesc;
+
+	//
+	// PSO for opaque objects.
+	//
+    ZeroMemory(&opaquePsoDesc, sizeof(D3D12_GRAPHICS_PIPELINE_STATE_DESC));
+	opaquePsoDesc.InputLayout = { mStdInputLayout.data(), (UINT)mStdInputLayout.size() };
+	opaquePsoDesc.pRootSignature = mRootSignature.Get();
+	opaquePsoDesc.VS = 
+	{ 
+		reinterpret_cast<BYTE*>(mShaders["standardVS"]->GetBufferPointer()), 
+		mShaders["standardVS"]->GetBufferSize()
+	};
+	opaquePsoDesc.PS = 
+	{ 
+		reinterpret_cast<BYTE*>(mShaders["opaquePS"]->GetBufferPointer()),
+		mShaders["opaquePS"]->GetBufferSize()
+	};
+	opaquePsoDesc.RasterizerState = CD3DX12_RASTERIZER_DESC(D3D12_DEFAULT);
+	opaquePsoDesc.BlendState = CD3DX12_BLEND_DESC(D3D12_DEFAULT);
+	opaquePsoDesc.DepthStencilState = CD3DX12_DEPTH_STENCIL_DESC(D3D12_DEFAULT);
+	opaquePsoDesc.SampleMask = UINT_MAX;
+	opaquePsoDesc.PrimitiveTopologyType = D3D12_PRIMITIVE_TOPOLOGY_TYPE_TRIANGLE;
+	opaquePsoDesc.NumRenderTargets = 1;
+	opaquePsoDesc.RTVFormats[0] = mBackBufferFormat;
+
+	//there is abug with F2 key that is supposed to turn on the multisampling!
+//Set4xMsaaState(true);
+	//m4xMsaaState = true;
+
+	opaquePsoDesc.SampleDesc.Count = m4xMsaaState ? 4 : 1;
+	opaquePsoDesc.SampleDesc.Quality = m4xMsaaState ? (m4xMsaaQuality - 1) : 0;
+	opaquePsoDesc.DSVFormat = mDepthStencilFormat;
+    ThrowIfFailed(md3dDevice->CreateGraphicsPipelineState(&opaquePsoDesc, IID_PPV_ARGS(&mPSOs["opaque"])));
+
+	//
+	// PSO for transparent objects
+	//
+
+	D3D12_GRAPHICS_PIPELINE_STATE_DESC transparentPsoDesc = opaquePsoDesc;
+
+	D3D12_RENDER_TARGET_BLEND_DESC transparencyBlendDesc;
+	transparencyBlendDesc.BlendEnable = true;
+	transparencyBlendDesc.LogicOpEnable = false;
+	transparencyBlendDesc.SrcBlend = D3D12_BLEND_SRC_ALPHA;
+	transparencyBlendDesc.DestBlend = D3D12_BLEND_INV_SRC_ALPHA;
+	transparencyBlendDesc.BlendOp = D3D12_BLEND_OP_ADD;
+	transparencyBlendDesc.SrcBlendAlpha = D3D12_BLEND_ONE;
+	transparencyBlendDesc.DestBlendAlpha = D3D12_BLEND_ZERO;
+	transparencyBlendDesc.BlendOpAlpha = D3D12_BLEND_OP_ADD;
+	transparencyBlendDesc.LogicOp = D3D12_LOGIC_OP_NOOP;
+	transparencyBlendDesc.RenderTargetWriteMask = D3D12_COLOR_WRITE_ENABLE_ALL;
+
+	//transparentPsoDesc.BlendState.AlphaToCoverageEnable = true;
+
+	transparentPsoDesc.BlendState.RenderTarget[0] = transparencyBlendDesc;
+	ThrowIfFailed(md3dDevice->CreateGraphicsPipelineState(&transparentPsoDesc, IID_PPV_ARGS(&mPSOs["transparent"])));
+
+	//
+	// PSO for alpha tested objects
+	//
+
+	D3D12_GRAPHICS_PIPELINE_STATE_DESC alphaTestedPsoDesc = opaquePsoDesc;
+	alphaTestedPsoDesc.PS = 
+	{ 
+		reinterpret_cast<BYTE*>(mShaders["alphaTestedPS"]->GetBufferPointer()),
+		mShaders["alphaTestedPS"]->GetBufferSize()
+	};
+	alphaTestedPsoDesc.RasterizerState.CullMode = D3D12_CULL_MODE_NONE;
+	ThrowIfFailed(md3dDevice->CreateGraphicsPipelineState(&alphaTestedPsoDesc, IID_PPV_ARGS(&mPSOs["alphaTested"])));
+
+	//
+	// PSO for tree sprites
+	//
+	D3D12_GRAPHICS_PIPELINE_STATE_DESC treeSpritePsoDesc = opaquePsoDesc;
+	treeSpritePsoDesc.VS =
+	{
+		reinterpret_cast<BYTE*>(mShaders["treeSpriteVS"]->GetBufferPointer()),
+		mShaders["treeSpriteVS"]->GetBufferSize()
+	};
+	treeSpritePsoDesc.GS =
+	{
+		reinterpret_cast<BYTE*>(mShaders["treeSpriteGS"]->GetBufferPointer()),
+		mShaders["treeSpriteGS"]->GetBufferSize()
+	};
+	treeSpritePsoDesc.PS =
+	{
+		reinterpret_cast<BYTE*>(mShaders["treeSpritePS"]->GetBufferPointer()),
+		mShaders["treeSpritePS"]->GetBufferSize()
+	};
+	//step1
+	treeSpritePsoDesc.PrimitiveTopologyType = D3D12_PRIMITIVE_TOPOLOGY_TYPE_POINT;
+	treeSpritePsoDesc.InputLayout = { mTreeSpriteInputLayout.data(), (UINT)mTreeSpriteInputLayout.size() };
+	treeSpritePsoDesc.RasterizerState.CullMode = D3D12_CULL_MODE_NONE;
+
+	ThrowIfFailed(md3dDevice->CreateGraphicsPipelineState(&treeSpritePsoDesc, IID_PPV_ARGS(&mPSOs["treeSprites"])));
+}
+
+void TreeBillboardsApp::BuildFrameResources()
+{
+    for(int i = 0; i < gNumFrameResources; ++i)
+    {
+        mFrameResources.push_back(std::make_unique<FrameResource>(md3dDevice.Get(),
+            1, (UINT)mAllRitems.size(), (UINT)mMaterials.size(), mWaves->VertexCount()));
+    }
+}
+
+void TreeBillboardsApp::BuildMaterials()
+{
+	auto grass = std::make_unique<Material>();
+	grass->Name = "grass";
+	grass->MatCBIndex = 0;
+	grass->DiffuseSrvHeapIndex = 0;
+	grass->DiffuseAlbedo = XMFLOAT4(1.0f, 1.0f, 1.0f, 1.0f);
+	grass->FresnelR0 = XMFLOAT3(0.01f, 0.01f, 0.01f);
+	grass->Roughness = 0.125f;
+
+	// This is not a good water material definition, but we do not have all the rendering
+	// tools we need (transparency, environment reflection), so we fake it for now.
+	auto water = std::make_unique<Material>();
+	water->Name = "water";
+	water->MatCBIndex = 1;
+	water->DiffuseSrvHeapIndex = 1;
+	water->DiffuseAlbedo = XMFLOAT4(1.0f, 1.0f, 1.0f, 0.5f);
+	water->FresnelR0 = XMFLOAT3(0.1f, 0.1f, 0.1f);
+	water->Roughness = 0.0f;
+
+	auto brick = std::make_unique<Material>();
+	brick->Name = "brick";
+	brick->MatCBIndex = 2;
+	brick->DiffuseSrvHeapIndex = 2;
+	brick->DiffuseAlbedo = XMFLOAT4(1.0f, 1.0f, 1.0f, 1.0f);
+	brick->FresnelR0 = XMFLOAT3(0.02f, 0.02f, 0.02f);
+	brick->Roughness = 0.25f;
+
+	auto marble = std::make_unique<Material>();
+	marble->Name = "marble";
+	marble->MatCBIndex = 3;
+	marble->DiffuseSrvHeapIndex = 3;
+	marble->DiffuseAlbedo = XMFLOAT4(1.0f, 1.0f, 1.0f, 1.0f);
+	marble->FresnelR0 = XMFLOAT3(0.02f, 0.02f, 0.02f);
+	marble->Roughness = 0.25f;
+
+	auto wood = std::make_unique<Material>();
+	wood->Name = "wood";
+	wood->MatCBIndex = 4;
+	wood->DiffuseSrvHeapIndex = 4;
+	wood->DiffuseAlbedo = XMFLOAT4(1.0f, 1.0f, 1.0f, 1.0f);
+	wood->FresnelR0 = XMFLOAT3(0.02f, 0.02f, 0.02f);
+	wood->Roughness = 0.25f;
+
+	auto crystal = std::make_unique<Material>();
+	crystal->Name = "crystal";
+	crystal->MatCBIndex = 5;
+	crystal->DiffuseSrvHeapIndex = 5;
+	crystal->DiffuseAlbedo = XMFLOAT4(1.0f, 1.0f, 1.0f, 1.0f);
+	crystal->FresnelR0 = XMFLOAT3(0.02f, 0.02f, 0.02f);
+	crystal->Roughness = 0.25f;
+
+	auto treeSprites = std::make_unique<Material>();
+	treeSprites->Name = "treeSprites";
+	treeSprites->MatCBIndex = 6;
+	treeSprites->DiffuseSrvHeapIndex = 6;
+	treeSprites->DiffuseAlbedo = XMFLOAT4(1.0f, 1.0f, 1.0f, 1.0f);
+	treeSprites->FresnelR0 = XMFLOAT3(0.01f, 0.01f, 0.01f);
+	treeSprites->Roughness = 0.125f;
+
+	
+
+	mMaterials["grass"] = std::move(grass);
+	mMaterials["water"] = std::move(water);
+	mMaterials["brick"] = std::move(brick);
+	mMaterials["marble"] = std::move(marble);
+	mMaterials["wood"] = std::move(wood);
+	mMaterials["crystal"] = std::move(crystal);
+	mMaterials["treeSprites"] = std::move(treeSprites);
+	
+}
+
+void TreeBillboardsApp::BuildRenderItems()
+{
+	// Create a single ObjCBIndex int to count each object being drawn
+	int funcCBIndex = 0;
+
+	auto wavesRitem = std::make_unique<RenderItem>();
+	wavesRitem->World = MathHelper::Identity4x4();
+	XMStoreFloat4x4(&wavesRitem->TexTransform, XMMatrixScaling(5.0f, 5.0f, 1.0f));
+	wavesRitem->ObjCBIndex = funcCBIndex++;
+	wavesRitem->Mat = mMaterials["water"].get();
+	wavesRitem->Geo = mGeometries["waterGeo"].get();
+	wavesRitem->PrimitiveType = D3D_PRIMITIVE_TOPOLOGY_TRIANGLELIST;
+	wavesRitem->IndexCount = wavesRitem->Geo->DrawArgs["grid"].IndexCount;
+	wavesRitem->StartIndexLocation = wavesRitem->Geo->DrawArgs["grid"].StartIndexLocation;
+	wavesRitem->BaseVertexLocation = wavesRitem->Geo->DrawArgs["grid"].BaseVertexLocation;
+
+	mWavesRitem = wavesRitem.get();
+
+	mRitemLayer[(int)RenderLayer::Transparent].push_back(wavesRitem.get());
+
+	auto gridRitem = std::make_unique<RenderItem>();
+	gridRitem->World = MathHelper::Identity4x4();
+	XMStoreFloat4x4(&gridRitem->TexTransform, XMMatrixScaling(5.0f, 5.0f, 1.0f));
+	gridRitem->ObjCBIndex = funcCBIndex++;
+	gridRitem->Mat = mMaterials["grass"].get();
+	gridRitem->Geo = mGeometries["landGeo"].get();
+	gridRitem->PrimitiveType = D3D_PRIMITIVE_TOPOLOGY_TRIANGLELIST;
+	gridRitem->IndexCount = gridRitem->Geo->DrawArgs["grid"].IndexCount;
+	gridRitem->StartIndexLocation = gridRitem->Geo->DrawArgs["grid"].StartIndexLocation;
+	gridRitem->BaseVertexLocation = gridRitem->Geo->DrawArgs["grid"].BaseVertexLocation;
+
+	mRitemLayer[(int)RenderLayer::Opaque].push_back(gridRitem.get());
+
+	auto boxRitem = std::make_unique<RenderItem>();
+	XMStoreFloat4x4(&boxRitem->World, XMMatrixTranslation(3.0f, 30.0f, -9.0f));
+	boxRitem->ObjCBIndex = funcCBIndex++;
+	boxRitem->Mat = mMaterials["crystal"].get();
+	boxRitem->Geo = mGeometries["boxGeo"].get();
+	boxRitem->PrimitiveType = D3D_PRIMITIVE_TOPOLOGY_TRIANGLELIST;
+	boxRitem->IndexCount = boxRitem->Geo->DrawArgs["box"].IndexCount;
+	boxRitem->StartIndexLocation = boxRitem->Geo->DrawArgs["box"].StartIndexLocation;
+	boxRitem->BaseVertexLocation = boxRitem->Geo->DrawArgs["box"].BaseVertexLocation;
+
+	//mRitemLayer[(int)RenderLayer::AlphaTested].push_back(boxRitem.get());
+
+	auto treeSpritesRitem = std::make_unique<RenderItem>();
+	treeSpritesRitem->World = MathHelper::Identity4x4();
+	//treeSpritesRitem->ObjCBIndex = funcCBIndex++;
+	treeSpritesRitem->Mat = mMaterials["treeSprites"].get();
+	treeSpritesRitem->Geo = mGeometries["treeSpritesGeo"].get();
+	//step2
+	treeSpritesRitem->PrimitiveType = D3D_PRIMITIVE_TOPOLOGY_POINTLIST;
+	treeSpritesRitem->IndexCount = treeSpritesRitem->Geo->DrawArgs["points"].IndexCount;
+	treeSpritesRitem->StartIndexLocation = treeSpritesRitem->Geo->DrawArgs["points"].StartIndexLocation;
+	treeSpritesRitem->BaseVertexLocation = treeSpritesRitem->Geo->DrawArgs["points"].BaseVertexLocation;
+
+
+
+	//mRitemLayer[(int)RenderLayer::AlphaTestedTreeSprites].push_back(treeSpritesRitem.get());
+
+	mAllRitems.push_back(std::move(wavesRitem));
+	mAllRitems.push_back(std::move(gridRitem));
+	//mAllRitems.push_back(std::move(boxRitem));
+	//mAllRitems.push_back(std::move(treeSpritesRitem));
+
+	// Build the base of the castle
+	auto baseRitem = std::make_unique<RenderItem>();
+	XMStoreFloat4x4(&baseRitem->World, (XMMatrixScaling(65.0f, 10.0f, 77.0f) * XMMatrixTranslation(0.0f, 4.0f, 0.0f)));
+	baseRitem->ObjCBIndex = funcCBIndex++;
+	baseRitem->Mat = mMaterials["brick"].get();
+	baseRitem->Geo = mGeometries["wallGeo"].get();
+	baseRitem->PrimitiveType = D3D_PRIMITIVE_TOPOLOGY_TRIANGLELIST;
+	baseRitem->IndexCount = baseRitem->Geo->DrawArgs["wall"].IndexCount;
+	baseRitem->StartIndexLocation = baseRitem->Geo->DrawArgs["wall"].StartIndexLocation;
+	baseRitem->BaseVertexLocation = baseRitem->Geo->DrawArgs["wall"].BaseVertexLocation;
+
+	mRitemLayer[(int)RenderLayer::AlphaTested].push_back(baseRitem.get());+
+	mAllRitems.push_back(std::move(baseRitem));
+
+
+	// This loop draws 3 of the 4 main castle walls, specifically the ones without the gate
+	for (int i = 0; i < 3; i++)
+	{
+		auto wallRitem = std::make_unique<RenderItem>();
+		XMStoreFloat4x4(&wallRitem->World, (XMMatrixScaling(5.0f + (40.0f * (i % 2)), 25.0f, 5.0f + (55.0f * (1.0f - (i % 2)))) * XMMatrixTranslation(-30.0f + (i * 30.0f), 22.0f, 35.0f - 35.0f * (1 - (i % 2)))));
+		wallRitem->ObjCBIndex = funcCBIndex++;
+		wallRitem->Mat = mMaterials["wood"].get();
+		wallRitem->Geo = mGeometries["wallGeo"].get();
+		wallRitem->PrimitiveType = D3D_PRIMITIVE_TOPOLOGY_TRIANGLELIST;
+		wallRitem->IndexCount = wallRitem->Geo->DrawArgs["wall"].IndexCount;
+		wallRitem->StartIndexLocation = wallRitem->Geo->DrawArgs["wall"].StartIndexLocation;
+		wallRitem->BaseVertexLocation = wallRitem->Geo->DrawArgs["wall"].BaseVertexLocation;
+
+		mRitemLayer[(int)RenderLayer::AlphaTested].push_back(wallRitem.get());+
+		mAllRitems.push_back(std::move(wallRitem));
+	}
+
+	// This loop draws the walls surrounding the castle's gate
+	for (int i = 0; i < 3; i++)
+	{
+		auto gateRitem = std::make_unique<RenderItem>();
+		XMStoreFloat4x4(&gateRitem->World, (XMMatrixScaling(15.0f, 25.0f - 15.0f * (1.0f * (i % 2)), 5.0f) * XMMatrixTranslation(-15.0f + (15.0f * i), 22.0f + 7.5f * (i % 2), -35.0f)));
+		gateRitem->ObjCBIndex = funcCBIndex++;
+		gateRitem->Mat = mMaterials["marble"].get();
+		gateRitem->Geo = mGeometries["wallGeo"].get();
+		gateRitem->PrimitiveType = D3D_PRIMITIVE_TOPOLOGY_TRIANGLELIST;
+		gateRitem->IndexCount = gateRitem->Geo->DrawArgs["wall"].IndexCount;
+		gateRitem->StartIndexLocation = gateRitem->Geo->DrawArgs["wall"].StartIndexLocation;
+		gateRitem->BaseVertexLocation = gateRitem->Geo->DrawArgs["wall"].BaseVertexLocation;
+
+		mRitemLayer[(int)RenderLayer::AlphaTested].push_back(gateRitem.get());+
+		mAllRitems.push_back(std::move(gateRitem));
+	}
+
+	// Build the corners of the castle walls
+	for (int i = 0; i < 4; i++)
+	{
+		auto cornerRitem = std::make_unique<RenderItem>();
+		XMStoreFloat4x4(&cornerRitem->World, (XMMatrixScaling(10.0f, 45.0f, 10.0f) * XMMatrixTranslation(-30.0f + 60.0f * (i % 2), 28.0f, 35.0f - 70.0f * (i / 2))));
+		cornerRitem->ObjCBIndex = funcCBIndex++;
+		cornerRitem->Mat = mMaterials["brick"].get();
+		cornerRitem->Geo = mGeometries["cornerGeo"].get();
+		cornerRitem->PrimitiveType = D3D_PRIMITIVE_TOPOLOGY_TRIANGLELIST;
+		cornerRitem->IndexCount = cornerRitem->Geo->DrawArgs["corner"].IndexCount;
+		cornerRitem->StartIndexLocation = cornerRitem->Geo->DrawArgs["corner"].StartIndexLocation;
+		cornerRitem->BaseVertexLocation = cornerRitem->Geo->DrawArgs["corner"].BaseVertexLocation;
+
+		mRitemLayer[(int)RenderLayer::AlphaTested].push_back(cornerRitem.get());+
+		mAllRitems.push_back(std::move(cornerRitem));
+	}
+
+}
+
+void TreeBillboardsApp::DrawRenderItems(ID3D12GraphicsCommandList* cmdList, const std::vector<RenderItem*>& ritems)
+{
+    UINT objCBByteSize = d3dUtil::CalcConstantBufferByteSize(sizeof(ObjectConstants));
+    UINT matCBByteSize = d3dUtil::CalcConstantBufferByteSize(sizeof(MaterialConstants));
+
+	auto objectCB = mCurrFrameResource->ObjectCB->Resource();
+	auto matCB = mCurrFrameResource->MaterialCB->Resource();
+
+    // For each render item...
+    for(size_t i = 0; i < ritems.size(); ++i)
+    {
+        auto ri = ritems[i];
+
+        cmdList->IASetVertexBuffers(0, 1, &ri->Geo->VertexBufferView());
+        cmdList->IASetIndexBuffer(&ri->Geo->IndexBufferView());
+		//step3
+        cmdList->IASetPrimitiveTopology(ri->PrimitiveType);
+
+		CD3DX12_GPU_DESCRIPTOR_HANDLE tex(mSrvDescriptorHeap->GetGPUDescriptorHandleForHeapStart());
+		tex.Offset(ri->Mat->DiffuseSrvHeapIndex, mCbvSrvDescriptorSize);
+
+        D3D12_GPU_VIRTUAL_ADDRESS objCBAddress = objectCB->GetGPUVirtualAddress() + ri->ObjCBIndex*objCBByteSize;
+		D3D12_GPU_VIRTUAL_ADDRESS matCBAddress = matCB->GetGPUVirtualAddress() + ri->Mat->MatCBIndex*matCBByteSize;
+
+		cmdList->SetGraphicsRootDescriptorTable(0, tex);
+        cmdList->SetGraphicsRootConstantBufferView(1, objCBAddress);
+        cmdList->SetGraphicsRootConstantBufferView(3, matCBAddress);
+
+        cmdList->DrawIndexedInstanced(ri->IndexCount, 1, ri->StartIndexLocation, ri->BaseVertexLocation, 0);
+    }
+}
+
+std::array<const CD3DX12_STATIC_SAMPLER_DESC, 6> TreeBillboardsApp::GetStaticSamplers()
+{
+	// Applications usually only need a handful of samplers.  So just define them all up front
+	// and keep them available as part of the root signature.  
+
+	const CD3DX12_STATIC_SAMPLER_DESC pointWrap(
+		0, // shaderRegister
+		D3D12_FILTER_MIN_MAG_MIP_POINT, // filter
+		D3D12_TEXTURE_ADDRESS_MODE_WRAP,  // addressU
+		D3D12_TEXTURE_ADDRESS_MODE_WRAP,  // addressV
+		D3D12_TEXTURE_ADDRESS_MODE_WRAP); // addressW
+
+	const CD3DX12_STATIC_SAMPLER_DESC pointClamp(
+		1, // shaderRegister
+		D3D12_FILTER_MIN_MAG_MIP_POINT, // filter
+		D3D12_TEXTURE_ADDRESS_MODE_CLAMP,  // addressU
+		D3D12_TEXTURE_ADDRESS_MODE_CLAMP,  // addressV
+		D3D12_TEXTURE_ADDRESS_MODE_CLAMP); // addressW
+
+	const CD3DX12_STATIC_SAMPLER_DESC linearWrap(
+		2, // shaderRegister
+		D3D12_FILTER_MIN_MAG_MIP_LINEAR, // filter
+		D3D12_TEXTURE_ADDRESS_MODE_WRAP,  // addressU
+		D3D12_TEXTURE_ADDRESS_MODE_WRAP,  // addressV
+		D3D12_TEXTURE_ADDRESS_MODE_WRAP); // addressW
+
+	const CD3DX12_STATIC_SAMPLER_DESC linearClamp(
+		3, // shaderRegister
+		D3D12_FILTER_MIN_MAG_MIP_LINEAR, // filter
+		D3D12_TEXTURE_ADDRESS_MODE_CLAMP,  // addressU
+		D3D12_TEXTURE_ADDRESS_MODE_CLAMP,  // addressV
+		D3D12_TEXTURE_ADDRESS_MODE_CLAMP); // addressW
+
+	const CD3DX12_STATIC_SAMPLER_DESC anisotropicWrap(
+		4, // shaderRegister
+		D3D12_FILTER_ANISOTROPIC, // filter
+		D3D12_TEXTURE_ADDRESS_MODE_WRAP,  // addressU
+		D3D12_TEXTURE_ADDRESS_MODE_WRAP,  // addressV
+		D3D12_TEXTURE_ADDRESS_MODE_WRAP,  // addressW
+		0.0f,                             // mipLODBias
+		8);                               // maxAnisotropy
+
+	const CD3DX12_STATIC_SAMPLER_DESC anisotropicClamp(
+		5, // shaderRegister
+		D3D12_FILTER_ANISOTROPIC, // filter
+		D3D12_TEXTURE_ADDRESS_MODE_CLAMP,  // addressU
+		D3D12_TEXTURE_ADDRESS_MODE_CLAMP,  // addressV
+		D3D12_TEXTURE_ADDRESS_MODE_CLAMP,  // addressW
+		0.0f,                              // mipLODBias
+		8);                                // maxAnisotropy
+
+	return { 
+		pointWrap, pointClamp,
+		linearWrap, linearClamp, 
+		anisotropicWrap, anisotropicClamp };
+}
+
+float TreeBillboardsApp::GetHillsHeight(float x, float z)const
+{
+    return 0.3f*(z*sinf(0.1f*x) + x*cosf(0.1f*z));
+}
+
+XMFLOAT3 TreeBillboardsApp::GetHillsNormal(float x, float z)const
+{
+    // n = (-df/dx, 1, -df/dz)
+    XMFLOAT3 n(
+        -0.03f*z*cosf(0.1f*x) - 0.3f*cosf(0.1f*z),
+        1.0f,
+        -0.3f*sinf(0.1f*x) + 0.03f*x*sinf(0.1f*z));
+
+    XMVECTOR unitNormal = XMVector3Normalize(XMLoadFloat3(&n));
+    XMStoreFloat3(&n, unitNormal);
+
+    return n;
+}